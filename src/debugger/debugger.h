--- conflicted
+++ resolved
@@ -58,12 +58,8 @@
 			uint32_t oldValue;
 			uint32_t newValue;
 			enum WatchpointType watchType;
-<<<<<<< HEAD
+			enum WatchpointType accessType;
 		} b;
-=======
-			enum WatchpointType accessType;
-		};
->>>>>>> 6d8a34a6
 
 		struct {
 			uint32_t opcode;
