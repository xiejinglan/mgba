/* Copyright (c) 2013-2016 Jeffrey Pfau
 *
 * This Source Code Form is subject to the terms of the Mozilla Public
 * License, v. 2.0. If a copy of the MPL was not distributed with this
 * file, You can obtain one at http://mozilla.org/MPL/2.0/. */
#include <mgba/gba/core.h>

#include <mgba/core/core.h>
#include <mgba/core/log.h>
#include <mgba/internal/arm/debugger/debugger.h>
#include <mgba/internal/gba/cheats.h>
#include <mgba/internal/gba/gba.h>
#include <mgba/internal/gba/extra/cli.h>
#include <mgba/internal/gba/overrides.h>
#ifndef DISABLE_THREADING
#include <mgba/internal/gba/renderers/thread-proxy.h>
#endif
#include <mgba/internal/gba/renderers/video-software.h>
#include <mgba/internal/gba/savedata.h>
#include <mgba/internal/gba/serialize.h>
#include <mgba-util/memory.h>
#include <mgba-util/patch.h>
#include <mgba-util/vfs.h>

<<<<<<< HEAD
#ifndef MINIMAL_CORE
#include <mgba/internal/gba/input.h>
#endif
=======
const static struct mCoreChannelInfo _GBAVideoLayers[] = {
	{ 0, "bg0", "Background 0", NULL },
	{ 1, "bg1", "Background 1", NULL },
	{ 2, "bg2", "Background 2", NULL },
	{ 3, "bg3", "Background 3", NULL },
	{ 4, "obj", "Objects", NULL },
};

const static struct mCoreChannelInfo _GBAAudioChannels[] = {
	{ 0, "ch0", "PSG Channel 0", "Square/Sweep" },
	{ 1, "ch1", "PSG Channel 1", "Square" },
	{ 2, "ch2", "PSG Channel 2", "PCM" },
	{ 3, "ch3", "PSG Channel 3", "Noise" },
	{ 4, "chA", "FIFO Channel A", NULL },
	{ 5, "chB", "FIFO Channel B", NULL },
};
>>>>>>> 0c917138

struct GBACore {
	struct mCore d;
	struct GBAVideoSoftwareRenderer renderer;
#ifndef DISABLE_THREADING
	struct GBAVideoThreadProxyRenderer threadProxy;
	int threadedVideo;
#endif
	int keys;
	struct mCPUComponent* components[CPU_COMPONENT_MAX];
	const struct Configuration* overrides;
	struct mDebuggerPlatform* debuggerPlatform;
	struct mCheatDevice* cheatDevice;
};

static bool _GBACoreInit(struct mCore* core) {
	struct GBACore* gbacore = (struct GBACore*) core;

	struct ARMCore* cpu = anonymousMemoryMap(sizeof(struct ARMCore));
	struct GBA* gba = anonymousMemoryMap(sizeof(struct GBA));
	if (!cpu || !gba) {
		free(cpu);
		free(gba);
		return false;
	}
	core->cpu = cpu;
	core->board = gba;
	core->debugger = NULL;
	gbacore->overrides = NULL;
	gbacore->debuggerPlatform = NULL;
	gbacore->cheatDevice = NULL;

	GBACreate(gba);
	// TODO: Restore cheats
	memset(gbacore->components, 0, sizeof(gbacore->components));
	ARMSetComponents(cpu, &gba->d, CPU_COMPONENT_MAX, gbacore->components);
	ARMInit(cpu);
	mRTCGenericSourceInit(&core->rtc, core);
	gba->rtcSource = &core->rtc.d;

	GBAVideoSoftwareRendererCreate(&gbacore->renderer);
	gbacore->renderer.outputBuffer = NULL;

#ifndef DISABLE_THREADING
	gbacore->threadedVideo = false;
	GBAVideoThreadProxyRendererCreate(&gbacore->threadProxy, &gbacore->renderer.d);
#endif

	gbacore->keys = 0;
	gba->keySource = &gbacore->keys;

#if !defined(MINIMAL_CORE) || MINIMAL_CORE < 2
	mDirectorySetInit(&core->dirs);
#endif

#ifndef MINIMAL_CORE
	core->inputInfo = &GBAInputInfo;
#endif
	
	return true;
}

static void _GBACoreDeinit(struct mCore* core) {
	ARMDeinit(core->cpu);
	GBADestroy(core->board);
	mappedMemoryFree(core->cpu, sizeof(struct ARMCore));
	mappedMemoryFree(core->board, sizeof(struct GBA));
#if !defined(MINIMAL_CORE) || MINIMAL_CORE < 2
	mDirectorySetDeinit(&core->dirs);
#endif

	struct GBACore* gbacore = (struct GBACore*) core;
	free(gbacore->debuggerPlatform);
	if (gbacore->cheatDevice) {
		mCheatDeviceDestroy(gbacore->cheatDevice);
	}
	free(gbacore->cheatDevice);
	mCoreConfigFreeOpts(&core->opts);
	free(core);
}

static enum mPlatform _GBACorePlatform(const struct mCore* core) {
	UNUSED(core);
	return PLATFORM_GBA;
}

static void _GBACoreSetSync(struct mCore* core, struct mCoreSync* sync) {
	struct GBA* gba = core->board;
	gba->sync = sync;
}

static void _GBACoreLoadConfig(struct mCore* core, const struct mCoreConfig* config) {
	struct GBA* gba = core->board;
	if (core->opts.mute) {
		gba->audio.masterVolume = 0;
	} else {
		gba->audio.masterVolume = core->opts.volume;
	}
	gba->video.frameskip = core->opts.frameskip;

#if !defined(MINIMAL_CORE) || MINIMAL_CORE < 2
	struct GBACore* gbacore = (struct GBACore*) core;
	gbacore->overrides = mCoreConfigGetOverridesConst(config);
#endif

	const char* idleOptimization = mCoreConfigGetValue(config, "idleOptimization");
	if (idleOptimization) {
		if (strcasecmp(idleOptimization, "ignore") == 0) {
			gba->idleOptimization = IDLE_LOOP_IGNORE;
		} else if (strcasecmp(idleOptimization, "remove") == 0) {
			gba->idleOptimization = IDLE_LOOP_REMOVE;
		} else if (strcasecmp(idleOptimization, "detect") == 0) {
			if (gba->idleLoop == IDLE_LOOP_NONE) {
				gba->idleOptimization = IDLE_LOOP_DETECT;
			} else {
				gba->idleOptimization = IDLE_LOOP_REMOVE;
			}
		}
	}

	mCoreConfigCopyValue(&core->config, config, "gba.bios");

#ifndef DISABLE_THREADING
	mCoreConfigGetIntValue(config, "threadedVideo", &gbacore->threadedVideo);
#endif
}

static void _GBACoreDesiredVideoDimensions(struct mCore* core, unsigned* width, unsigned* height) {
	UNUSED(core);
	*width = VIDEO_HORIZONTAL_PIXELS;
	*height = VIDEO_VERTICAL_PIXELS;
}

static void _GBACoreSetVideoBuffer(struct mCore* core, color_t* buffer, size_t stride) {
	struct GBACore* gbacore = (struct GBACore*) core;
	gbacore->renderer.outputBuffer = buffer;
	gbacore->renderer.outputBufferStride = stride;
}

static void _GBACoreGetPixels(struct mCore* core, const void** buffer, size_t* stride) {
	struct GBACore* gbacore = (struct GBACore*) core;
	gbacore->renderer.d.getPixels(&gbacore->renderer.d, stride, buffer);
}

static void _GBACorePutPixels(struct mCore* core, const void* buffer, size_t stride) {
	struct GBACore* gbacore = (struct GBACore*) core;
	gbacore->renderer.d.putPixels(&gbacore->renderer.d, stride, buffer);
}

static struct blip_t* _GBACoreGetAudioChannel(struct mCore* core, int ch) {
	struct GBA* gba = core->board;
	switch (ch) {
	case 0:
		return gba->audio.psg.left;
	case 1:
		return gba->audio.psg.right;
	default:
		return NULL;
	}
}

static void _GBACoreSetAudioBufferSize(struct mCore* core, size_t samples) {
	struct GBA* gba = core->board;
	GBAAudioResizeBuffer(&gba->audio, samples);
}

static size_t _GBACoreGetAudioBufferSize(struct mCore* core) {
	struct GBA* gba = core->board;
	return gba->audio.samples;
}

static void _GBACoreAddCoreCallbacks(struct mCore* core, struct mCoreCallbacks* coreCallbacks) {
	struct GBA* gba = core->board;
	*mCoreCallbacksListAppend(&gba->coreCallbacks) = *coreCallbacks;
}

static void _GBACoreClearCoreCallbacks(struct mCore* core) {
	struct GBA* gba = core->board;
	mCoreCallbacksListClear(&gba->coreCallbacks);
}

static void _GBACoreSetAVStream(struct mCore* core, struct mAVStream* stream) {
	struct GBA* gba = core->board;
	gba->stream = stream;
	if (stream && stream->videoDimensionsChanged) {
		stream->videoDimensionsChanged(stream, VIDEO_HORIZONTAL_PIXELS, VIDEO_VERTICAL_PIXELS);
	}
}

static bool _GBACoreLoadROM(struct mCore* core, struct VFile* vf) {
	if (GBAIsMB(vf)) {
		return GBALoadMB(core->board, vf);
	}
	return GBALoadROM(core->board, vf);
}

static bool _GBACoreLoadBIOS(struct mCore* core, struct VFile* vf, int type) {
	UNUSED(type);
	if (!GBAIsBIOS(vf)) {
		return false;
	}
	GBALoadBIOS(core->board, vf);
	return true;
}

static bool _GBACoreLoadSave(struct mCore* core, struct VFile* vf) {
	return GBALoadSave(core->board, vf);
}

static bool _GBACoreLoadTemporarySave(struct mCore* core, struct VFile* vf) {
	struct GBA* gba = core->board;
	GBASavedataMask(&gba->memory.savedata, vf, false);
	return true; // TODO: Return a real value
}

static bool _GBACoreLoadPatch(struct mCore* core, struct VFile* vf) {
	if (!vf) {
		return false;
	}
	struct Patch patch;
	if (!loadPatch(vf, &patch)) {
		return false;
	}
	GBAApplyPatch(core->board, &patch);
	return true;
}

static void _GBACoreUnloadROM(struct mCore* core) {
	struct GBACore* gbacore = (struct GBACore*) core;
	struct ARMCore* cpu = core->cpu;
	if (gbacore->cheatDevice) {
		ARMHotplugDetach(cpu, CPU_COMPONENT_CHEAT_DEVICE);
		cpu->components[CPU_COMPONENT_CHEAT_DEVICE] = NULL;
		mCheatDeviceDestroy(gbacore->cheatDevice);
		gbacore->cheatDevice = NULL;
	}
	return GBAUnloadROM(core->board);
}

static void _GBACoreChecksum(const struct mCore* core, void* data, enum mCoreChecksumType type) {
	struct GBA* gba = (struct GBA*) core->board;
	switch (type) {
	case CHECKSUM_CRC32:
		memcpy(data, &gba->romCrc32, sizeof(gba->romCrc32));
		break;
	}
	return;
}

static void _GBACoreReset(struct mCore* core) {
	struct GBACore* gbacore = (struct GBACore*) core;
	struct GBA* gba = (struct GBA*) core->board;
	if (gbacore->renderer.outputBuffer) {
		struct GBAVideoRenderer* renderer = &gbacore->renderer.d;
#ifndef DISABLE_THREADING
		if (gbacore->threadedVideo) {
			renderer = &gbacore->threadProxy.d;
		}
#endif
		GBAVideoAssociateRenderer(&gba->video, renderer);
	}

	struct GBACartridgeOverride override;
	const struct GBACartridge* cart = (const struct GBACartridge*) gba->memory.rom;
	if (cart) {
		memcpy(override.id, &cart->id, sizeof(override.id));
		if (GBAOverrideFind(gbacore->overrides, &override)) {
			GBAOverrideApply(gba, &override);
		}
	}

#if !defined(MINIMAL_CORE) || MINIMAL_CORE < 2
	if (!gba->biosVf && core->opts.useBios) {
		struct VFile* bios = NULL;
		bool found = false;
		if (core->opts.bios) {
			bios = VFileOpen(core->opts.bios, O_RDONLY);
			if (bios && GBAIsBIOS(bios)) {
				found = true;
			} else if (bios) {
				bios->close(bios);
				bios = NULL;
			}
		}
		if (!found) {
			const char* configPath = mCoreConfigGetValue(&core->config, "gba.bios");
			if (configPath) {
				bios = VFileOpen(configPath, O_RDONLY);
			}
			if (bios && GBAIsBIOS(bios)) {
				found = true;
			} else if (bios) {
				bios->close(bios);
				bios = NULL;
			}
		}
		if (!found) {
			char path[PATH_MAX];
			mCoreConfigDirectory(path, PATH_MAX);
			strncat(path, PATH_SEP "gba_bios.bin", PATH_MAX - strlen(path));
			bios = VFileOpen(path, O_RDONLY);
			if (bios && GBIsBIOS(bios)) {
				found = true;
			} else if (bios) {
				bios->close(bios);
				bios = NULL;
			}
		}
		if (bios) {
			GBALoadBIOS(gba, bios);
		}
	}
#endif

	ARMReset(core->cpu);
	if (core->opts.skipBios && gba->isPristine) {
		GBASkipBIOS(core->board);
	}
}

static void _GBACoreRunFrame(struct mCore* core) {
	struct GBA* gba = core->board;
	int32_t frameCounter = gba->video.frameCounter;
	while (gba->video.frameCounter == frameCounter) {
		ARMv4RunLoop(core->cpu);
	}
}

static void _GBACoreRunLoop(struct mCore* core) {
	ARMv4RunLoop(core->cpu);
}

static void _GBACoreStep(struct mCore* core) {
	ARMv4Run(core->cpu);
}

static size_t _GBACoreStateSize(struct mCore* core) {
	UNUSED(core);
	return sizeof(struct GBASerializedState);
}

static bool _GBACoreLoadState(struct mCore* core, const void* state) {
	return GBADeserialize(core->board, state);
}

static bool _GBACoreSaveState(struct mCore* core, void* state) {
	GBASerialize(core->board, state);
	return true;
}

static void _GBACoreSetKeys(struct mCore* core, uint32_t keys) {
	struct GBACore* gbacore = (struct GBACore*) core;
	gbacore->keys = keys;
}

static void _GBACoreAddKeys(struct mCore* core, uint32_t keys) {
	struct GBACore* gbacore = (struct GBACore*) core;
	gbacore->keys |= keys;
}

static void _GBACoreClearKeys(struct mCore* core, uint32_t keys) {
	struct GBACore* gbacore = (struct GBACore*) core;
	gbacore->keys &= ~keys;
}

static void _GBACoreSetCursorLocation(struct mCore* core, int x, int y) {
	UNUSED(core);
	UNUSED(x);
	UNUSED(y);
}

static void _GBACoreSetCursorDown(struct mCore* core, bool down) {
	UNUSED(core);
	UNUSED(down);
}

static int32_t _GBACoreFrameCounter(const struct mCore* core) {
	const struct GBA* gba = core->board;
	return gba->video.frameCounter;
}

static int32_t _GBACoreFrameCycles(const struct mCore* core) {
	UNUSED(core);
	return VIDEO_TOTAL_LENGTH;
}

static int32_t _GBACoreFrequency(const struct mCore* core) {
	UNUSED(core);
	return GBA_ARM7TDMI_FREQUENCY;
}

static void _GBACoreGetGameTitle(const struct mCore* core, char* title) {
	GBAGetGameTitle(core->board, title);
}

static void _GBACoreGetGameCode(const struct mCore* core, char* title) {
	GBAGetGameCode(core->board, title);
}

static void _GBACoreSetPeripheral(struct mCore* core, int type, void* periph) {
	struct GBA* gba = core->board;
	switch (type) {
	case mPERIPH_ROTATION:
		gba->rotationSource = periph;
		break;
	case mPERIPH_RUMBLE:
		gba->rumble = periph;
		break;
	case mPERIPH_GBA_LUMINANCE:
		gba->luminanceSource = periph;
		break;
	default:
		return;
	}
}

static uint32_t _GBACoreBusRead8(struct mCore* core, uint32_t address) {
	struct ARMCore* cpu = core->cpu;
	return cpu->memory.load8(cpu, address, 0);
}

static uint32_t _GBACoreBusRead16(struct mCore* core, uint32_t address) {
	struct ARMCore* cpu = core->cpu;
	return cpu->memory.load16(cpu, address, 0);

}

static uint32_t _GBACoreBusRead32(struct mCore* core, uint32_t address) {
	struct ARMCore* cpu = core->cpu;
	return cpu->memory.load32(cpu, address, 0);
}

static void _GBACoreBusWrite8(struct mCore* core, uint32_t address, uint8_t value) {
	struct ARMCore* cpu = core->cpu;
	cpu->memory.store8(cpu, address, value, 0);
}

static void _GBACoreBusWrite16(struct mCore* core, uint32_t address, uint16_t value) {
	struct ARMCore* cpu = core->cpu;
	cpu->memory.store16(cpu, address, value, 0);
}

static void _GBACoreBusWrite32(struct mCore* core, uint32_t address, uint32_t value) {
	struct ARMCore* cpu = core->cpu;
	cpu->memory.store32(cpu, address, value, 0);
}

static uint32_t _GBACoreRawRead8(struct mCore* core, uint32_t address, int segment) {
	UNUSED(segment);
	struct ARMCore* cpu = core->cpu;
	return GBAView8(cpu, address);
}

static uint32_t _GBACoreRawRead16(struct mCore* core, uint32_t address, int segment) {
	UNUSED(segment);
	struct ARMCore* cpu = core->cpu;
	return GBAView16(cpu, address);
}

static uint32_t _GBACoreRawRead32(struct mCore* core, uint32_t address, int segment) {
	UNUSED(segment);
	struct ARMCore* cpu = core->cpu;
	return GBAView32(cpu, address);
}

static void _GBACoreRawWrite8(struct mCore* core, uint32_t address, int segment, uint8_t value) {
	UNUSED(segment);
	struct ARMCore* cpu = core->cpu;
	GBAPatch8(cpu, address, value, NULL);
}

static void _GBACoreRawWrite16(struct mCore* core, uint32_t address, int segment, uint16_t value) {
	UNUSED(segment);
	struct ARMCore* cpu = core->cpu;
	GBAPatch16(cpu, address, value, NULL);
}

static void _GBACoreRawWrite32(struct mCore* core, uint32_t address, int segment, uint32_t value) {
	UNUSED(segment);
	struct ARMCore* cpu = core->cpu;
	GBAPatch32(cpu, address, value, NULL);
}

#ifdef USE_DEBUGGERS
static bool _GBACoreSupportsDebuggerType(struct mCore* core, enum mDebuggerType type) {
	UNUSED(core);
	switch (type) {
	case DEBUGGER_CLI:
		return true;
#ifdef USE_GDB_STUB
	case DEBUGGER_GDB:
		return true;
#endif
	default:
		return false;
	}
}

static struct mDebuggerPlatform* _GBACoreDebuggerPlatform(struct mCore* core) {
	struct GBACore* gbacore = (struct GBACore*) core;
	if (!gbacore->debuggerPlatform) {
		gbacore->debuggerPlatform = ARMDebuggerPlatformCreate();
	}
	return gbacore->debuggerPlatform;
}

static struct CLIDebuggerSystem* _GBACoreCliDebuggerSystem(struct mCore* core) {
	return &GBACLIDebuggerCreate(core)->d;
}

static void _GBACoreAttachDebugger(struct mCore* core, struct mDebugger* debugger) {
	if (core->debugger) {
		GBADetachDebugger(core->board);
	}
	GBAAttachDebugger(core->board, debugger);
	core->debugger = debugger;
}

static void _GBACoreDetachDebugger(struct mCore* core) {
	GBADetachDebugger(core->board);
	core->debugger = NULL;
}
#endif

static struct mCheatDevice* _GBACoreCheatDevice(struct mCore* core) {
	struct GBACore* gbacore = (struct GBACore*) core;
	if (!gbacore->cheatDevice) {
		gbacore->cheatDevice = GBACheatDeviceCreate();
		((struct ARMCore*) core->cpu)->components[CPU_COMPONENT_CHEAT_DEVICE] = &gbacore->cheatDevice->d;
		ARMHotplugAttach(core->cpu, CPU_COMPONENT_CHEAT_DEVICE);
		gbacore->cheatDevice->p = core;
	}
	return gbacore->cheatDevice;
}

static size_t _GBACoreSavedataClone(struct mCore* core, void** sram) {
	struct GBA* gba = core->board;
	size_t size = GBASavedataSize(&gba->memory.savedata);
	if (!size) {
		*sram = NULL;
		return 0;
	}
	*sram = malloc(size);
	struct VFile* vf = VFileFromMemory(*sram, size);
	if (!vf) {
		free(*sram);
		*sram = NULL;
		return 0;
	}
	bool success = GBASavedataClone(&gba->memory.savedata, vf);
	vf->close(vf);
	if (!success) {
		free(*sram);
		*sram = NULL;
		return 0;
	}
	return size;
}

static bool _GBACoreSavedataRestore(struct mCore* core, const void* sram, size_t size, bool writeback) {
	struct VFile* vf = VFileMemChunk(sram, size);
	if (!vf) {
		return false;
	}
	struct GBA* gba = core->board;
	bool success = true;
	if (writeback) {
		success = GBASavedataLoad(&gba->memory.savedata, vf);
		vf->close(vf);
	} else {
		GBASavedataMask(&gba->memory.savedata, vf, true);
	}
	return success;
}

static size_t _GBACoreListVideoLayers(const struct mCore* core, const struct mCoreChannelInfo** info) {
	UNUSED(core);
	*info = _GBAVideoLayers;
	return sizeof(_GBAVideoLayers) / sizeof(*_GBAVideoLayers);
}

static size_t _GBACoreListAudioChannels(const struct mCore* core, const struct mCoreChannelInfo** info) {
	UNUSED(core);
	*info = _GBAAudioChannels;
	return sizeof(_GBAAudioChannels) / sizeof(*_GBAAudioChannels);
}

static void _GBACoreEnableVideoLayer(struct mCore* core, size_t id, bool enable) {
	struct GBA* gba = core->board;
	switch (id) {
	case 0:
	case 1:
	case 2:
	case 3:
		gba->video.renderer->disableBG[id] = !enable;
		break;
	case 4:
		gba->video.renderer->disableOBJ = !enable;
		break;
	default:
		break;
	}
}

static void _GBACoreEnableAudioChannel(struct mCore* core, size_t id, bool enable) {
	struct GBA* gba = core->board;
	switch (id) {
	case 0:
	case 1:
	case 2:
	case 3:
		gba->audio.psg.forceDisableCh[id] = !enable;
		break;
	case 4:
		gba->audio.forceDisableChA = !enable;
	case 5:
		gba->audio.forceDisableChB = !enable;
		break;
	default:
		break;
	}
}

struct mCore* GBACoreCreate(void) {
	struct GBACore* gbacore = malloc(sizeof(*gbacore));
	struct mCore* core = &gbacore->d;
	memset(&core->opts, 0, sizeof(core->opts));
	core->cpu = NULL;
	core->board = NULL;
	core->debugger = NULL;
	core->init = _GBACoreInit;
	core->deinit = _GBACoreDeinit;
	core->platform = _GBACorePlatform;
	core->setSync = _GBACoreSetSync;
	core->loadConfig = _GBACoreLoadConfig;
	core->desiredVideoDimensions = _GBACoreDesiredVideoDimensions;
	core->setVideoBuffer = _GBACoreSetVideoBuffer;
	core->getPixels = _GBACoreGetPixels;
	core->putPixels = _GBACorePutPixels;
	core->getAudioChannel = _GBACoreGetAudioChannel;
	core->setAudioBufferSize = _GBACoreSetAudioBufferSize;
	core->getAudioBufferSize = _GBACoreGetAudioBufferSize;
	core->addCoreCallbacks = _GBACoreAddCoreCallbacks;
	core->clearCoreCallbacks = _GBACoreClearCoreCallbacks;
	core->setAVStream = _GBACoreSetAVStream;
	core->isROM = GBAIsROM;
	core->loadROM = _GBACoreLoadROM;
	core->loadBIOS = _GBACoreLoadBIOS;
	core->loadSave = _GBACoreLoadSave;
	core->loadTemporarySave = _GBACoreLoadTemporarySave;
	core->loadPatch = _GBACoreLoadPatch;
	core->unloadROM = _GBACoreUnloadROM;
	core->checksum = _GBACoreChecksum;
	core->reset = _GBACoreReset;
	core->runFrame = _GBACoreRunFrame;
	core->runLoop = _GBACoreRunLoop;
	core->step = _GBACoreStep;
	core->stateSize = _GBACoreStateSize;
	core->loadState = _GBACoreLoadState;
	core->saveState = _GBACoreSaveState;
	core->setKeys = _GBACoreSetKeys;
	core->addKeys = _GBACoreAddKeys;
	core->clearKeys = _GBACoreClearKeys;
	core->setCursorLocation = _GBACoreSetCursorLocation;
	core->setCursorDown = _GBACoreSetCursorDown;
	core->frameCounter = _GBACoreFrameCounter;
	core->frameCycles = _GBACoreFrameCycles;
	core->frequency = _GBACoreFrequency;
	core->getGameTitle = _GBACoreGetGameTitle;
	core->getGameCode = _GBACoreGetGameCode;
	core->setPeripheral = _GBACoreSetPeripheral;
	core->busRead8 = _GBACoreBusRead8;
	core->busRead16 = _GBACoreBusRead16;
	core->busRead32 = _GBACoreBusRead32;
	core->busWrite8 = _GBACoreBusWrite8;
	core->busWrite16 = _GBACoreBusWrite16;
	core->busWrite32 = _GBACoreBusWrite32;
	core->rawRead8 = _GBACoreRawRead8;
	core->rawRead16 = _GBACoreRawRead16;
	core->rawRead32 = _GBACoreRawRead32;
	core->rawWrite8 = _GBACoreRawWrite8;
	core->rawWrite16 = _GBACoreRawWrite16;
	core->rawWrite32 = _GBACoreRawWrite32;
#ifdef USE_DEBUGGERS
	core->supportsDebuggerType = _GBACoreSupportsDebuggerType;
	core->debuggerPlatform = _GBACoreDebuggerPlatform;
	core->cliDebuggerSystem = _GBACoreCliDebuggerSystem;
	core->attachDebugger = _GBACoreAttachDebugger;
	core->detachDebugger = _GBACoreDetachDebugger;
#endif
	core->cheatDevice = _GBACoreCheatDevice;
	core->savedataClone = _GBACoreSavedataClone;
	core->savedataRestore = _GBACoreSavedataRestore;
	core->listVideoLayers = _GBACoreListVideoLayers;
	core->listAudioChannels = _GBACoreListAudioChannels;
	core->enableVideoLayer = _GBACoreEnableVideoLayer;
	core->enableAudioChannel = _GBACoreEnableAudioChannel;
	return core;
}<|MERGE_RESOLUTION|>--- conflicted
+++ resolved
@@ -22,11 +22,10 @@
 #include <mgba-util/patch.h>
 #include <mgba-util/vfs.h>
 
-<<<<<<< HEAD
 #ifndef MINIMAL_CORE
 #include <mgba/internal/gba/input.h>
 #endif
-=======
+
 const static struct mCoreChannelInfo _GBAVideoLayers[] = {
 	{ 0, "bg0", "Background 0", NULL },
 	{ 1, "bg1", "Background 1", NULL },
@@ -43,7 +42,6 @@
 	{ 4, "chA", "FIFO Channel A", NULL },
 	{ 5, "chB", "FIFO Channel B", NULL },
 };
->>>>>>> 0c917138
 
 struct GBACore {
 	struct mCore d;
