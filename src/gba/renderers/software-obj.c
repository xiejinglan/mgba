/* Copyright (c) 2013-2015 Jeffrey Pfau
 *
 * This Source Code Form is subject to the terms of the Mozilla Public
 * License, v. 2.0. If a copy of the MPL was not distributed with this
 * file, You can obtain one at http://mozilla.org/MPL/2.0/. */
#include "software-private.h"

#define SPRITE_NORMAL_LOOP(DEPTH, TYPE) \
	SPRITE_YBASE_ ## DEPTH(inY); \
	unsigned tileData; \
	for (; outX < condition; ++outX, inX += xOffset) { \
		if (!(renderer->row[outX] & FLAG_UNWRITTEN)) { \
			continue; \
		} \
		renderer->spriteCyclesRemaining -= 1; \
		SPRITE_XBASE_ ## DEPTH(inX); \
		SPRITE_DRAW_PIXEL_ ## DEPTH ## _ ## TYPE(inX); \
	}

#define SPRITE_MOSAIC_LOOP(DEPTH, TYPE) \
	SPRITE_YBASE_ ## DEPTH(inY); \
	unsigned tileData; \
	if (outX % mosaicH) { \
		if (!inX && xOffset > 0) { \
			inX = mosaicH - (outX % mosaicH); \
			outX += mosaicH - (outX % mosaicH); \
		} else if (inX == width - xOffset) { \
			inX = mosaicH + (outX % mosaicH); \
			outX += mosaicH - (outX % mosaicH); \
		} \
	} \
	for (; outX < condition; ++outX, inX += xOffset) { \
		if (!(renderer->row[outX] & FLAG_UNWRITTEN)) { \
			continue; \
		} \
		int localX = inX - xOffset * (outX % mosaicH); \
		if (localX < 0 || localX > width - 1) { \
			continue; \
		} \
		SPRITE_XBASE_ ## DEPTH(localX); \
		SPRITE_DRAW_PIXEL_ ## DEPTH ## _ ## TYPE(localX); \
	}

#define SPRITE_TRANSFORMED_LOOP(DEPTH, TYPE) \
	unsigned tileData; \
	unsigned widthMask = ~(width - 1); \
	unsigned heightMask = ~(height - 1); \
	for (; outX < condition; ++outX, ++inX) { \
		if (!(renderer->row[outX] & FLAG_UNWRITTEN)) { \
			continue; \
		} \
		renderer->spriteCyclesRemaining -= 2; \
		xAccum += mat.a; \
		yAccum += mat.c; \
<<<<<<< HEAD
		int localX = (xAccum >> 8); \
		int localY = (yAccum >> 8); \
=======
		int localX = xAccum >> 8; \
		int localY = yAccum >> 8; \
>>>>>>> 76f33ef8
		\
		if (localX & widthMask || localY & heightMask) { \
			break; \
		} \
		\
		SPRITE_YBASE_ ## DEPTH(localY); \
		SPRITE_XBASE_ ## DEPTH(localX); \
		SPRITE_DRAW_PIXEL_ ## DEPTH ## _ ## TYPE(localX); \
	}

#define SPRITE_XBASE_16(localX) unsigned xBase = (localX & ~0x7) * 4 + ((localX >> 1) & 2);
#define SPRITE_YBASE_16(localY) unsigned yBase = (localY & ~0x7) * (GBARegisterDISPCNTIsObjCharacterMapping(renderer->dispcnt) ? width >> 1 : 0x80) + (localY & 0x7) * 4;

#define SPRITE_DRAW_PIXEL_16_NORMAL(localX) \
	LOAD_16(tileData, ((yBase + charBase + xBase) & 0x7FFE), vramBase); \
	tileData = (tileData >> ((localX & 3) << 2)) & 0xF; \
	current = renderer->spriteLayer[outX]; \
	if ((current & FLAG_ORDER_MASK) > flags) { \
		if (tileData) { \
			renderer->spriteLayer[outX] = palette[tileData] | flags; \
		} else if (current != FLAG_UNWRITTEN) { \
			renderer->spriteLayer[outX] = (current & ~FLAG_ORDER_MASK) | GBAObjAttributesCGetPriority(sprite->c) << OFFSET_PRIORITY; \
		} \
	}

#define SPRITE_DRAW_PIXEL_16_NORMAL_OBJWIN(localX) \
	LOAD_16(tileData, ((yBase + charBase + xBase) & 0x7FFE), vramBase); \
	tileData = (tileData >> ((localX & 3) << 2)) & 0xF; \
	current = renderer->spriteLayer[outX]; \
	if ((current & FLAG_ORDER_MASK) > flags) { \
		if (tileData) { \
			unsigned color = (renderer->row[outX] & FLAG_OBJWIN) ? objwinPalette[tileData] : palette[tileData]; \
			renderer->spriteLayer[outX] = color | flags; \
		} else if (current != FLAG_UNWRITTEN) { \
			renderer->spriteLayer[outX] = (current & ~FLAG_ORDER_MASK) | GBAObjAttributesCGetPriority(sprite->c) << OFFSET_PRIORITY; \
		} \
	}

#define SPRITE_DRAW_PIXEL_16_OBJWIN(localX) \
	LOAD_16(tileData, ((yBase + charBase + xBase) & 0x7FFE), vramBase); \
	tileData = (tileData >> ((localX & 3) << 2)) & 0xF; \
	if (tileData) { \
		renderer->row[outX] |= FLAG_OBJWIN; \
	}

#define SPRITE_XBASE_256(localX) unsigned xBase = (localX & ~0x7) * 8 + (localX & 6);
#define SPRITE_YBASE_256(localY) unsigned yBase = (localY & ~0x7) * stride + (localY & 0x7) * 8;

#define SPRITE_DRAW_PIXEL_256_NORMAL(localX) \
	LOAD_16(tileData, ((yBase + charBase + xBase) & 0x7FFE), vramBase); \
	tileData = (tileData >> ((localX & 1) << 3)) & 0xFF; \
	current = renderer->spriteLayer[outX]; \
	if ((current & FLAG_ORDER_MASK) > flags) { \
		if (tileData) { \
			renderer->spriteLayer[outX] = palette[tileData] | flags; \
		} else if (current != FLAG_UNWRITTEN) { \
			renderer->spriteLayer[outX] = (current & ~FLAG_ORDER_MASK) | GBAObjAttributesCGetPriority(sprite->c) << OFFSET_PRIORITY; \
		} \
	}

#define SPRITE_DRAW_PIXEL_256_NORMAL_OBJWIN(localX) \
	LOAD_16(tileData, ((yBase + charBase + xBase) & 0x7FFE), vramBase);  \
	tileData = (tileData >> ((localX & 1) << 3)) & 0xFF; \
	current = renderer->spriteLayer[outX]; \
	if ((current & FLAG_ORDER_MASK) > flags) { \
		if (tileData) { \
			unsigned color = (renderer->row[outX] & FLAG_OBJWIN) ? objwinPalette[tileData] : palette[tileData]; \
			renderer->spriteLayer[outX] = color | flags; \
		} else if (current != FLAG_UNWRITTEN) { \
			renderer->spriteLayer[outX] = (current & ~FLAG_ORDER_MASK) | GBAObjAttributesCGetPriority(sprite->c) << OFFSET_PRIORITY; \
		} \
	}

#define SPRITE_DRAW_PIXEL_256_OBJWIN(localX) \
	LOAD_16(tileData, ((yBase + charBase + xBase) & 0x7FFE), vramBase); \
	tileData = (tileData >> ((localX & 1) << 3)) & 0xFF; \
	if (tileData) { \
		renderer->row[outX] |= FLAG_OBJWIN; \
	}

int GBAVideoSoftwareRendererPreprocessSprite(struct GBAVideoSoftwareRenderer* renderer, struct GBAObj* sprite, int y) {
	int width = GBAVideoObjSizes[GBAObjAttributesAGetShape(sprite->a) * 4 + GBAObjAttributesBGetSize(sprite->b)][0];
	int height = GBAVideoObjSizes[GBAObjAttributesAGetShape(sprite->a) * 4 + GBAObjAttributesBGetSize(sprite->b)][1];
	int start = renderer->start;
	int end = renderer->end;
	uint32_t flags = GBAObjAttributesCGetPriority(sprite->c) << OFFSET_PRIORITY;
	flags |= FLAG_TARGET_1 * ((GBAWindowControlIsBlendEnable(renderer->currentWindow.packed) && renderer->target1Obj && renderer->blendEffect == BLEND_ALPHA) || GBAObjAttributesAGetMode(sprite->a) == OBJ_MODE_SEMITRANSPARENT);
	flags |= FLAG_OBJWIN * (GBAObjAttributesAGetMode(sprite->a) == OBJ_MODE_OBJWIN);
	if ((flags & FLAG_OBJWIN) && renderer->currentWindow.priority < renderer->objwin.priority) {
		return 0;
	}
	int32_t x = (uint32_t) GBAObjAttributesBGetX(sprite->b) << 23;
	x >>= 23;
	uint16_t* vramBase = &renderer->d.vram[BASE_TILE >> 1];
	unsigned charBase = GBAObjAttributesCGetTile(sprite->c) * 0x20;
	if (GBARegisterDISPCNTGetMode(renderer->dispcnt) >= 3 && GBAObjAttributesCGetTile(sprite->c) < 512) {
		return 0;
	}
	if (renderer->spriteCyclesRemaining <= 0) {
		return 0;
	}

	int variant = renderer->target1Obj &&
	              GBAWindowControlIsBlendEnable(renderer->currentWindow.packed) &&
	              (renderer->blendEffect == BLEND_BRIGHTEN || renderer->blendEffect == BLEND_DARKEN);
	if (GBAObjAttributesAGetMode(sprite->a) == OBJ_MODE_SEMITRANSPARENT) {
		int target2 = renderer->target2Bd << 4;
		target2 |= renderer->bg[0].target2 << (renderer->bg[0].priority);
		target2 |= renderer->bg[1].target2 << (renderer->bg[1].priority);
		target2 |= renderer->bg[2].target2 << (renderer->bg[2].priority);
		target2 |= renderer->bg[3].target2 << (renderer->bg[3].priority);
		if ((1 << GBAObjAttributesCGetPriority(sprite->c)) <= target2) {
			variant = 0;
		}
	}
	color_t* palette = &renderer->normalPalette[0x100];
	color_t* objwinPalette = palette;
	int objwinSlowPath = GBARegisterDISPCNTIsObjwinEnable(renderer->dispcnt) && GBAWindowControlGetBlendEnable(renderer->objwin.packed) != GBAWindowControlIsBlendEnable(renderer->currentWindow.packed);

	if (variant) {
		palette = &renderer->variantPalette[0x100];
		if (GBAWindowControlIsBlendEnable(renderer->objwin.packed)) {
			objwinPalette = palette;
		}
	}

	int inY = y - (int) GBAObjAttributesAGetY(sprite->a);
	int stride = GBARegisterDISPCNTIsObjCharacterMapping(renderer->dispcnt) ? width : 0x80;

	uint32_t current;
	if (GBAObjAttributesAIsTransformed(sprite->a)) {
		int totalWidth = width << GBAObjAttributesAGetDoubleSize(sprite->a);
		int totalHeight = height << GBAObjAttributesAGetDoubleSize(sprite->a);
		renderer->spriteCyclesRemaining -= 10;
		struct GBAOAMMatrix mat;
		LOAD_16(mat.a, 0, &renderer->d.oam->mat[GBAObjAttributesBGetMatIndex(sprite->b)].a);
		LOAD_16(mat.b, 0, &renderer->d.oam->mat[GBAObjAttributesBGetMatIndex(sprite->b)].b);
		LOAD_16(mat.c, 0, &renderer->d.oam->mat[GBAObjAttributesBGetMatIndex(sprite->b)].c);
		LOAD_16(mat.d, 0, &renderer->d.oam->mat[GBAObjAttributesBGetMatIndex(sprite->b)].d);

		if (inY < 0) {
			inY += 256;
		}
		int outX = x >= start ? x : start;
		int condition = x + totalWidth;
		int inX = outX - x;
<<<<<<< HEAD

=======
>>>>>>> 76f33ef8
		if (end < condition) {
			condition = end;
		}

		int xAccum = mat.a * (inX - 1 - (totalWidth >> 1)) + mat.b * (inY - (totalHeight >> 1)) + (width << 7);
<<<<<<< HEAD
		int yAccum = mat.c * (inX - 1 - (totalWidth >> 1)) + mat.d * (inY - (totalHeight >> 1)) + (width << 7);
=======
		int yAccum = mat.c * (inX - 1 - (totalWidth >> 1)) + mat.d * (inY - (totalHeight >> 1)) + (height << 7);
>>>>>>> 76f33ef8

		// Clip off early pixels
		// TODO: Transform end coordinates too
		if (mat.a) {
			if ((xAccum >> 8) < 0) {
				int32_t diffX = -xAccum - 1;
				int32_t x = mat.a ? diffX / mat.a : 0;
				xAccum += mat.a * x;
				yAccum += mat.c * x;
				outX += x;
				inX += x;
			} else if ((xAccum >> 8) >= width) {
				int32_t diffX = (width << 8) - xAccum;
				int32_t x = mat.a ? diffX / mat.a : 0;
				xAccum += mat.a * x;
				yAccum += mat.c * x;
				outX += x;
				inX += x;
			}
		}
		if (mat.c) {
			if ((yAccum >> 8) < 0) {
				int32_t diffY = - yAccum - 1;
				int32_t y = mat.c ? diffY / mat.c : 0;
				xAccum += mat.a * y;
				yAccum += mat.c * y;
				outX += y;
				inX += y;
			} else if ((yAccum >> 8) >= height) {
				int32_t diffY = (height << 8) - yAccum;
				int32_t y = mat.c ? diffY / mat.c : 0;
				xAccum += mat.a * y;
				yAccum += mat.c * y;
				outX += y;
				inX += y;
			}
		}

		if (outX < start || outX >= condition) {
			return 0;
		}

		if (!GBAObjAttributesAIs256Color(sprite->a)) {
			palette = &palette[GBAObjAttributesCGetPalette(sprite->c) << 4];
			if (flags & FLAG_OBJWIN) {
				SPRITE_TRANSFORMED_LOOP(16, OBJWIN);
			} else if (objwinSlowPath) {
				objwinPalette = &objwinPalette[GBAObjAttributesCGetPalette(sprite->c) << 4];
				SPRITE_TRANSFORMED_LOOP(16, NORMAL_OBJWIN);
			} else {
				SPRITE_TRANSFORMED_LOOP(16, NORMAL);
			}
		} else {
			if (flags & FLAG_OBJWIN) {
				SPRITE_TRANSFORMED_LOOP(256, OBJWIN);
			} else if (objwinSlowPath) {
				SPRITE_TRANSFORMED_LOOP(256, NORMAL_OBJWIN);
			} else {
				SPRITE_TRANSFORMED_LOOP(256, NORMAL);
			}
		}
		if (x + totalWidth > VIDEO_HORIZONTAL_PIXELS) {
			renderer->spriteCyclesRemaining -= (x + totalWidth - VIDEO_HORIZONTAL_PIXELS) * 2;
		}
	} else {
		int outX = x >= start ? x : start;
		int condition = x + width;
		int mosaicH = 1;
		if (GBAObjAttributesAIsMosaic(sprite->a)) {
			mosaicH = GBAMosaicControlGetObjH(renderer->mosaic) + 1;
			if (condition % mosaicH) {
				condition += mosaicH - (condition % mosaicH);
			}
		}
		if ((int) GBAObjAttributesAGetY(sprite->a) + height - 256 >= 0) {
			inY += 256;
		}
		if (GBAObjAttributesBIsVFlip(sprite->b)) {
			inY = height - inY - 1;
		}
		if (end < condition) {
			condition = end;
		}
		int inX = outX - x;
		int xOffset = 1;
		if (GBAObjAttributesBIsHFlip(sprite->b)) {
			inX = width - inX - 1;
			xOffset = -1;
		}
		if (!GBAObjAttributesAIs256Color(sprite->a)) {
			palette = &palette[GBAObjAttributesCGetPalette(sprite->c) << 4];
			if (flags & FLAG_OBJWIN) {
				SPRITE_NORMAL_LOOP(16, OBJWIN);
			} else if (mosaicH > 1) {
				if (objwinSlowPath) {
					objwinPalette = &objwinPalette[GBAObjAttributesCGetPalette(sprite->c) << 4];
					SPRITE_MOSAIC_LOOP(16, NORMAL_OBJWIN);
				} else {
					SPRITE_MOSAIC_LOOP(16, NORMAL);
				}
			} else if (objwinSlowPath) {
				objwinPalette = &objwinPalette[GBAObjAttributesCGetPalette(sprite->c) << 4];
				SPRITE_NORMAL_LOOP(16, NORMAL_OBJWIN);
			} else {
				SPRITE_NORMAL_LOOP(16, NORMAL);
			}
		} else {
			if (flags & FLAG_OBJWIN) {
				SPRITE_NORMAL_LOOP(256, OBJWIN);
			} else if (mosaicH > 1) {
				if (objwinSlowPath) {
					objwinPalette = &objwinPalette[GBAObjAttributesCGetPalette(sprite->c) << 4];
					SPRITE_MOSAIC_LOOP(256, NORMAL_OBJWIN);
				} else {
					SPRITE_MOSAIC_LOOP(256, NORMAL);
				}
			} else if (objwinSlowPath) {
				SPRITE_NORMAL_LOOP(256, NORMAL_OBJWIN);
			} else {
				SPRITE_NORMAL_LOOP(256, NORMAL);
			}
		}
		if (x + width > VIDEO_HORIZONTAL_PIXELS) {
			renderer->spriteCyclesRemaining -= x + width - VIDEO_HORIZONTAL_PIXELS;
		}
	}
	return 1;
}

void GBAVideoSoftwareRendererPostprocessSprite(struct GBAVideoSoftwareRenderer* renderer, unsigned priority) {
	int x;
	uint32_t* pixel = &renderer->row[renderer->start];
	uint32_t flags = FLAG_TARGET_2 * renderer->target2Obj;

	int objwinSlowPath = GBARegisterDISPCNTIsObjwinEnable(renderer->dispcnt);
	bool objwinDisable = false;
	bool objwinOnly = false;
	if (objwinSlowPath) {
		objwinDisable = !GBAWindowControlIsObjEnable(renderer->objwin.packed);
		objwinOnly = !objwinDisable && !GBAWindowControlIsObjEnable(renderer->currentWindow.packed);
		if (objwinDisable && !GBAWindowControlIsObjEnable(renderer->currentWindow.packed)) {
			return;
		}

		if (objwinDisable) {
			for (x = renderer->start; x < renderer->end; ++x, ++pixel) {
				uint32_t color = renderer->spriteLayer[x] & ~FLAG_OBJWIN;
				uint32_t current = *pixel;
				if ((color & FLAG_UNWRITTEN) != FLAG_UNWRITTEN && !(current & FLAG_OBJWIN) && (color & FLAG_PRIORITY) >> OFFSET_PRIORITY == priority) {
					_compositeBlendObjwin(renderer, pixel, color | flags, current);
				}
			}
			return;
		} else if (objwinOnly) {
			for (x = renderer->start; x < renderer->end; ++x, ++pixel) {
				uint32_t color = renderer->spriteLayer[x] & ~FLAG_OBJWIN;
				uint32_t current = *pixel;
				if ((color & FLAG_UNWRITTEN) != FLAG_UNWRITTEN && (current & FLAG_OBJWIN) && (color & FLAG_PRIORITY) >> OFFSET_PRIORITY == priority) {
					_compositeBlendObjwin(renderer, pixel, color | flags, current);
				}
			}
			return;
		} else {
			for (x = renderer->start; x < renderer->end; ++x, ++pixel) {
				uint32_t color = renderer->spriteLayer[x] & ~FLAG_OBJWIN;
				uint32_t current = *pixel;
				if ((color & FLAG_UNWRITTEN) != FLAG_UNWRITTEN && (color & FLAG_PRIORITY) >> OFFSET_PRIORITY == priority) {
					_compositeBlendObjwin(renderer, pixel, color | flags, current);
				}
			}
			return;
		}
	} else if (!GBAWindowControlIsObjEnable(renderer->currentWindow.packed)) {
		return;
	}
	for (x = renderer->start; x < renderer->end; ++x, ++pixel) {
		uint32_t color = renderer->spriteLayer[x] & ~FLAG_OBJWIN;
		uint32_t current = *pixel;
		if ((color & FLAG_UNWRITTEN) != FLAG_UNWRITTEN && (color & FLAG_PRIORITY) >> OFFSET_PRIORITY == priority) {
			_compositeBlendNoObjwin(renderer, pixel, color | flags, current);
		}
	}
}<|MERGE_RESOLUTION|>--- conflicted
+++ resolved
@@ -52,13 +52,8 @@
 		renderer->spriteCyclesRemaining -= 2; \
 		xAccum += mat.a; \
 		yAccum += mat.c; \
-<<<<<<< HEAD
-		int localX = (xAccum >> 8); \
-		int localY = (yAccum >> 8); \
-=======
 		int localX = xAccum >> 8; \
 		int localY = yAccum >> 8; \
->>>>>>> 76f33ef8
 		\
 		if (localX & widthMask || localY & heightMask) { \
 			break; \
@@ -205,20 +200,12 @@
 		int outX = x >= start ? x : start;
 		int condition = x + totalWidth;
 		int inX = outX - x;
-<<<<<<< HEAD
-
-=======
->>>>>>> 76f33ef8
 		if (end < condition) {
 			condition = end;
 		}
 
 		int xAccum = mat.a * (inX - 1 - (totalWidth >> 1)) + mat.b * (inY - (totalHeight >> 1)) + (width << 7);
-<<<<<<< HEAD
-		int yAccum = mat.c * (inX - 1 - (totalWidth >> 1)) + mat.d * (inY - (totalHeight >> 1)) + (width << 7);
-=======
 		int yAccum = mat.c * (inX - 1 - (totalWidth >> 1)) + mat.d * (inY - (totalHeight >> 1)) + (height << 7);
->>>>>>> 76f33ef8
 
 		// Clip off early pixels
 		// TODO: Transform end coordinates too
