--- conflicted
+++ resolved
@@ -297,20 +297,9 @@
 		gba->pristineRomSize = SIZE_WORKING_RAM;
 	}
 	gba->isPristine = true;
-<<<<<<< HEAD
-#if defined(_3DS) && !defined(__LIBRETRO__)
-	if (gba->pristineRomSize <= romBufferSize) {
-		gba->memory.wram = romBuffer;
-		vf->read(vf, romBuffer, gba->pristineRomSize);
-	}
-#else
-	gba->memory.wram = vf->map(vf, gba->pristineRomSize, MAP_READ);
-#endif
-=======
 	gba->memory.wram = anonymousMemoryMap(SIZE_WORKING_RAM);
 	memset(gba->memory.wram, 0, SIZE_WORKING_RAM);
 	vf->read(vf, gba->memory.wram, gba->pristineRomSize);
->>>>>>> 87170f9b
 	if (!gba->memory.wram) {
 		mLOG(GBA, WARN, "Couldn't map ROM");
 		return false;
