--- conflicted
+++ resolved
@@ -98,13 +98,6 @@
 	node->state = LOCKSTEP_IDLE;
 	node->mode = driver->p->mode;
 	MutexLock(&node->p->mutex);
-<<<<<<< HEAD
-	++node->p->loaded;
-	node->d.p->rcnt |= 3;
-	if (node->id) {
-		node->d.p->rcnt |= 4;
-		node->d.p->a.multiplayerControl.slave = 1;
-=======
 	switch (node->mode) {
 	case SIO_MULTI:
 		node->d.writeRegister = GBASIOLockstepNodeMultiWriteRegister;
@@ -113,7 +106,7 @@
 		node->d.p->rcnt |= 3;
 		if (node->id) {
 			node->d.p->rcnt |= 4;
-			node->d.p->multiplayerControl.slave = 1;
+			node->d.p->a.multiplayerControl.slave = 1;
 		}
 		break;
 	case SIO_NORMAL_32:
@@ -123,7 +116,6 @@
 		break;
 	default:
 		break;
->>>>>>> 7174bb67
 	}
 	MutexUnlock(&node->p->mutex);
 	return true;
@@ -227,10 +219,7 @@
 				node->d.p->a.multiplayerControl.busy = 1;
 			}
 		}
-<<<<<<< HEAD
-		node->d.p->a.multiplayerControl.ready = node->p->loaded == node->p->attached;
-=======
-		node->d.p->multiplayerControl.ready = node->p->loadedMulti == node->p->attached;
+		node->d.p->a.multiplayerControl.ready = node->p->loadedMulti == node->p->attached;
 		node->nextEvent += node->p->nextEvent;
 		MutexUnlock(&node->p->mutex);
 	}
@@ -306,12 +295,11 @@
 			if (node->d.p->normalControl.irq) {
 				GBARaiseIRQ(node->d.p->p, IRQ_SIO);
 			}
-			node->d.p->multiplayerControl.id = node->id;
+			node->d.p->a.multiplayerControl.id = node->id;
 			node->d.p->normalControl.start = 0;
 		} else if (node->state == LOCKSTEP_IDLE && node->p->transferActive) {
 			node->state = LOCKSTEP_STARTED;
 		}
->>>>>>> 7174bb67
 		node->nextEvent += node->p->nextEvent;
 		MutexUnlock(&node->p->mutex);
 	}
