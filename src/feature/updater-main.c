--- conflicted
+++ resolved
@@ -122,12 +122,8 @@
 		snprintf(qbin, sizeof(qbin), "\"%s\"", bin);
 		const char* argv[] = { qbin, NULL };
 		_execv(bin, argv);
-<<<<<<< HEAD
-#elif defined(_POSIX_C_SOURCE)
-=======
 #elif defined(_POSIX_C_SOURCE) || defined(__APPLE__)
 		const char* argv[] = { bin, NULL };
->>>>>>> 245a20b4
 		execv(bin, argv);
 #endif
 	}
