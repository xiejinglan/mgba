--- conflicted
+++ resolved
@@ -161,19 +161,6 @@
 	if (!path) {
 		return;
 	}
-<<<<<<< HEAD
-	return vf;
-}
-#ifndef __LIBRETRO__
-struct VFile* VDirOptionalOpenIncrementFile(struct VDir* dir, const char* realPath, const char* prefix, const char* infix, const char* suffix, int mode) {
-	char path[PATH_MAX];
-	path[PATH_MAX - 1] = '\0';
-	char realPrefix[PATH_MAX];
-	realPrefix[PATH_MAX - 1] = '\0';
-	if (!dir) {
-		if (!realPath) {
-			return 0;
-=======
 	char* dotPoint = strrchr(path, '.');
 	char* separatorPoint = strnrstr(path, PATH_SEP, strlen(path));
 	if (separatorPoint) {
@@ -184,7 +171,6 @@
 			}
 			strncpy(dirname, path, len);
 			dirname[len] = '\0';
->>>>>>> 7174bb67
 		}
 		path = separatorPoint + 1;
 	} else if (dirname) {
@@ -281,5 +267,4 @@
 	snprintf(path, PATH_MAX - 1, "%s%s%u%s", basename, infix, next, suffix);
 	path[PATH_MAX - 1] = '\0';
 	return dir->openFile(dir, path, mode);
-}
-#endif+}