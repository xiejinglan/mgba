--- conflicted
+++ resolved
@@ -85,17 +85,6 @@
 }
 
 void GIFView::selectFile() {
-<<<<<<< HEAD
-	QString filename = GBAApp::app()->getSaveFileName(this, tr("Select output file"), tr("Graphics Interchange Format (*.gif)"));
-	m_ui.filename->setText(filename);
-}
-
-void GIFView::setFilename(const QString& filename) {
-	m_filename = filename;
-	if (!FFmpegEncoderIsOpen(&m_encoder)) {
-		m_ui.start->setEnabled(!filename.isEmpty());
-	}
-=======
 	QString filename = GBAApp::app()->getSaveFileName(this, tr("Select output file"), tr("Graphics Interchange Format (*.gif);;WebP ( *.webp);;Animated Portable Network Graphics (*.png *.apng)"));
 	m_ui.filename->setText(filename);
 }
@@ -131,7 +120,6 @@
 		filename += ".png";
 	}
 	m_ui.filename->setText(filename);
->>>>>>> d5138bf8
 }
 
 #endif