#ifndef LIBRETRO_CORE_OPTIONS_H__
#define LIBRETRO_CORE_OPTIONS_H__

#include <stdlib.h>
#include <string.h>

#include "libretro.h"
#include "retro_inline.h"

#ifndef HAVE_NO_LANGEXTRA
#include "libretro_core_options_intl.h"
#endif

/*
 ********************************
 * VERSION: 2.0
 ********************************
 *
 * - 2.0: Add support for core options v2 interface
 * - 1.3: Move translations to libretro_core_options_intl.h
 *        - libretro_core_options_intl.h includes BOM and utf-8
 *          fix for MSVC 2010-2013
 *        - Added HAVE_NO_LANGEXTRA flag to disable translations
 *          on platforms/compilers without BOM support
 * - 1.2: Use core options v1 interface when
 *        RETRO_ENVIRONMENT_GET_CORE_OPTIONS_VERSION is >= 1
 *        (previously required RETRO_ENVIRONMENT_GET_CORE_OPTIONS_VERSION == 1)
 * - 1.1: Support generation of core options v0 retro_core_option_value
 *        arrays containing options with a single value
 * - 1.0: First commit
*/

#ifdef __cplusplus
extern "C" {
#endif

/*
 ********************************
 * Core Option Definitions
 ********************************
*/

/* RETRO_LANGUAGE_ENGLISH */

/* Default language:
 * - All other languages must include the same keys and values
 * - Will be used as a fallback in the event that frontend language
 *   is not available
 * - Will be used as a fallback for any missing entries in
 *   frontend language definition */

struct retro_core_option_v2_category option_cats_us[] = {
   {
      "system",
      "System",
      "Configure base hardware selection / BIOS parameters."
   },
   {
      "video",
      "Video",
#if defined(COLOR_16_BIT) && defined(COLOR_5_6_5)
      "Configure DMG palette / SGB borders / color correction / LCD ghosting effects."
#else
      "Configure DMG palette / SGB borders."
#endif
   },
   {
      "audio",
      "Audio",
      "Configure audio filtering."
   },
   {
      "input",
      "Input & Auxiliary Devices",
      "Configure controller / sensor input and controller rumble settings."
   },
   {
      "performance",
      "Performance",
      "Configure idle loop removal / frameskipping parameters."
   },
   { NULL, NULL, NULL },
};

struct retro_core_option_v2_definition option_defs_us[] = {
   {
      "mgba_gb_model",
      "Game Boy Model (Restart)",
      NULL,
      "Runs loaded content with a specific Game Boy model. 'Autodetect' will select the most appropriate model for the current game.",
      NULL,
      "system",
      {
         { "Autodetect",       NULL },
         { "Game Boy",         NULL },
         { "Super Game Boy",   NULL },
         { "Game Boy Color",   NULL },
         { "Game Boy Advance", NULL },
         { NULL, NULL },
      },
      "Autodetect"
   },
   {
      "mgba_use_bios",
      "Use BIOS File if Found (Restart)",
      NULL,
      "Use official BIOS/bootloader for emulated hardware, if present in RetroArch's system directory.",
      NULL,
      "system",
      {
         { "ON",  "enabled" },
         { "OFF", "disabled" },
         { NULL, NULL },
      },
      "ON"
   },
   {
      "mgba_skip_bios",
      "Skip BIOS Intro (Restart)",
      NULL,
      "When using an official BIOS/bootloader, skip the start-up logo animation. This setting is ignored when 'Use BIOS File if Found' is disabled.",
      NULL,
      "system",
      {
         { "OFF", "disabled" },
         { "ON",  "enabled" },
         { NULL, NULL },
      },
      "OFF"
   },
   {
      "mgba_gb_colors",
      "Default Game Boy Palette",
      NULL,
      "Selects which palette is used for Game Boy games that are not Game Boy Color or Super Game Boy compatible, or if the model is forced to Game Boy.",
      NULL,
      "video",
      {
         /* This list is populated at runtime */
         { "Grayscale", NULL },
         { NULL, NULL },
      },
      "Grayscale"
   },
   {
      "mgba_gb_colors_preset",
      "Hardware Preset Game Boy Palettes (Restart)",
      NULL,
      "Use the palettes for Game Boy games that have presets on the Game Boy Color or Super Game Boy.",
      NULL,
      "video",
      {
<<<<<<< HEAD
         { "0", "" },
=======
         { "0", "Default Game Boy preset" },
>>>>>>> 76438391
         { "1", "Game Boy Color presets only" },
         { "2", "Super Game Boy presets only" },
         { "3", "Any available presets" },
         { NULL, NULL },
      },
<<<<<<< HEAD
      "ON"
=======
      "0"
>>>>>>> 76438391
   },
   {
      "mgba_sgb_borders",
      "Use Super Game Boy Borders (Restart)",
      NULL,
      "Display Super Game Boy borders when running Super Game Boy enhanced games.",
      NULL,
      "video",
      {
         { "ON",  "enabled" },
         { "OFF", "disabled" },
         { NULL, NULL },
      },
      "ON"
   },
#if defined(COLOR_16_BIT) && defined(COLOR_5_6_5)
   {
      "mgba_color_correction",
      "Color Correction",
      NULL,
      "Adjusts output colors to match the display of real GBA/GBC hardware.",
      NULL,
      "video",
      {
         { "OFF",  "disabled" },
         { "GBA",  "Game Boy Advance" },
         { "GBC",  "Game Boy Color" },
         { "Auto", NULL },
         { NULL, NULL },
      },
      "OFF"
   },
   {
      "mgba_interframe_blending",
      "Interframe Blending",
      NULL,
      "Simulates LCD ghosting effects. 'Simple' performs a 50:50 mix of the current and previous frames. 'Smart' attempts to detect screen flickering, and only performs a 50:50 mix on affected pixels. 'LCD Ghosting' mimics natural LCD response times by combining multiple buffered frames. 'Simple' or 'Smart' blending is required when playing games that aggressively exploit LCD ghosting for transparency effects (Wave Race, Chikyuu Kaihou Gun ZAS, F-Zero, the Boktai series...).",
      NULL,
      "video",
      {
         { "OFF",               "disabled" },
         { "mix",               "Simple" },
         { "mix_smart",         "Smart" },
         { "lcd_ghosting",      "LCD Ghosting (Accurate)" },
         { "lcd_ghosting_fast", "LCD Ghosting (Fast)" },
         { NULL, NULL },
      },
      "OFF"
   },
#endif
   {
      "mgba_audio_low_pass_filter",
      "Audio Filter",
      "Low Pass Filter",
      "Enables a low pass audio filter to reduce the 'harshness' of generated audio.",
      NULL,
      "audio",
      {
         { "disabled", NULL },
         { "enabled",  NULL },
         { NULL, NULL },
      },
      "disabled"
   },
   {
      "mgba_audio_low_pass_range",
      "Audio Filter Level",
      "Filter Level",
      "Specifies the cut-off frequency of the low pass audio filter. A higher value increases the perceived 'strength' of the filter, since a wider range of the high frequency spectrum is attenuated.",
      NULL,
      "audio",
      {
         { "5",  "5%" },
         { "10", "10%" },
         { "15", "15%" },
         { "20", "20%" },
         { "25", "25%" },
         { "30", "30%" },
         { "35", "35%" },
         { "40", "40%" },
         { "45", "45%" },
         { "50", "50%" },
         { "55", "55%" },
         { "60", "60%" },
         { "65", "65%" },
         { "70", "70%" },
         { "75", "75%" },
         { "80", "80%" },
         { "85", "85%" },
         { "90", "90%" },
         { "95", "95%" },
         { NULL, NULL },
      },
      "60"
   },
   {
      "mgba_allow_opposing_directions",
      "Allow Opposing Directional Input",
      NULL,
      "Enabling this will allow pressing / quickly alternating / holding both left and right (or up and down) directions at the same time. This may cause movement-based glitches.",
      NULL,
      "input",
      {
         { "no",  "disabled" },
         { "yes", "enabled" },
         { NULL, NULL },
      },
      "no"
   },
   {
      "mgba_solar_sensor_level",
      "Solar Sensor Level",
      NULL,
      "Sets ambient sunlight intensity. Can be used by games that included a solar sensor in their cartridges, e.g: the Boktai series.",
      NULL,
      "input",
      {
         { "sensor", "Use device sensor if available" },
         { "0",      NULL },
         { "1",      NULL },
         { "2",      NULL },
         { "3",      NULL },
         { "4",      NULL },
         { "5",      NULL },
         { "6",      NULL },
         { "7",      NULL },
         { "8",      NULL },
         { "9",      NULL },
         { "10",     NULL },
         { NULL,     NULL },
      },
      "0"
   },
   {
      "mgba_force_gbp",
      "Game Boy Player Rumble (Restart)",
      NULL,
      "Enabling this will allow compatible games with the Game Boy Player boot logo to make the controller rumble. Due to how Nintendo decided this feature should work, it may cause glitches such as flickering or lag in some of these games.",
      NULL,
      "input",
      {
         { "OFF", "disabled" },
         { "ON",  "enabled" },
         { NULL, NULL },
      },
      "OFF"
   },
   {
      "mgba_idle_optimization",
      "Idle Loop Removal",
      NULL,
      "Reduce system load by optimizing so-called 'idle-loops' - sections in the code where nothing happens, but the CPU runs at full speed (like a car revving in neutral). Improves performance, and should be enabled on low-end hardware.",
      NULL,
      "performance",
      {
         { "Remove Known",      NULL },
         { "Detect and Remove", NULL },
         { "Don't Remove",      NULL },
         { NULL, NULL },
      },
      "Remove Known"
   },
   {
      "mgba_frameskip",
      "Frameskip",
      NULL,
      "Skip frames to avoid audio buffer under-run (crackling). Improves performance at the expense of visual smoothness. 'Auto' skips frames when advised by the frontend. 'Auto (Threshold)' utilises the 'Frameskip Threshold (%)' setting. 'Fixed Interval' utilises the 'Frameskip Interval' setting.",
      NULL,
      "performance",
      {
         { "disabled",       NULL },
         { "auto",           "Auto" },
         { "auto_threshold", "Auto (Threshold)" },
         { "fixed_interval", "Fixed Interval" },
         { NULL, NULL },
      },
      "disabled"
   },
   {
      "mgba_frameskip_threshold",
      "Frameskip Threshold (%)",
      NULL,
      "When 'Frameskip' is set to 'Auto (Threshold)', specifies the audio buffer occupancy threshold (percentage) below which frames will be skipped. Higher values reduce the risk of crackling by causing frames to be dropped more frequently.",
      NULL,
      "performance",
      {
         { "15", NULL },
         { "18", NULL },
         { "21", NULL },
         { "24", NULL },
         { "27", NULL },
         { "30", NULL },
         { "33", NULL },
         { "36", NULL },
         { "39", NULL },
         { "42", NULL },
         { "45", NULL },
         { "48", NULL },
         { "51", NULL },
         { "54", NULL },
         { "57", NULL },
         { "60", NULL },
         { NULL, NULL },
      },
      "33"
   },
   {
      "mgba_frameskip_interval",
      "Frameskip Interval",
      NULL,
      "When 'Frameskip' is set to 'Fixed Interval', the value set here is the number of frames omitted after a frame is rendered - i.e. '0' = 60fps, '1' = 30fps, '2' = 15fps, etc.",
      NULL,
      "performance",
      {
         { "0",  NULL },
         { "1",  NULL },
         { "2",  NULL },
         { "3",  NULL },
         { "4",  NULL },
         { "5",  NULL },
         { "6",  NULL },
         { "7",  NULL },
         { "8",  NULL },
         { "9",  NULL },
         { "10", NULL },
         { NULL, NULL },
      },
      "0"
   },
   { NULL, NULL, NULL, NULL, NULL, NULL, {{0}}, NULL },
};

struct retro_core_options_v2 options_us = {
   option_cats_us,
   option_defs_us
};

/*
 ********************************
 * Language Mapping
 ********************************
*/

#ifndef HAVE_NO_LANGEXTRA
struct retro_core_options_v2 *options_intl[RETRO_LANGUAGE_LAST] = {
   &options_us,    /* RETRO_LANGUAGE_ENGLISH */
   &options_ja,      /* RETRO_LANGUAGE_JAPANESE */
   &options_fr,      /* RETRO_LANGUAGE_FRENCH */
   &options_es,      /* RETRO_LANGUAGE_SPANISH */
   &options_de,      /* RETRO_LANGUAGE_GERMAN */
   &options_it,      /* RETRO_LANGUAGE_ITALIAN */
   &options_nl,      /* RETRO_LANGUAGE_DUTCH */
   &options_pt_br,   /* RETRO_LANGUAGE_PORTUGUESE_BRAZIL */
   &options_pt_pt,   /* RETRO_LANGUAGE_PORTUGUESE_PORTUGAL */
   &options_ru,      /* RETRO_LANGUAGE_RUSSIAN */
   &options_ko,      /* RETRO_LANGUAGE_KOREAN */
   &options_cht,     /* RETRO_LANGUAGE_CHINESE_TRADITIONAL */
   &options_chs,     /* RETRO_LANGUAGE_CHINESE_SIMPLIFIED */
   &options_eo,      /* RETRO_LANGUAGE_ESPERANTO */
   &options_pl,      /* RETRO_LANGUAGE_POLISH */
   &options_vn,      /* RETRO_LANGUAGE_VIETNAMESE */
   &options_ar,      /* RETRO_LANGUAGE_ARABIC */
   &options_el,      /* RETRO_LANGUAGE_GREEK */
   &options_tr,      /* RETRO_LANGUAGE_TURKISH */
   &options_sv,      /* RETRO_LANGUAGE_SLOVAK */
   &options_fa,      /* RETRO_LANGUAGE_PERSIAN */
   &options_he,      /* RETRO_LANGUAGE_HEBREW */
   &options_ast,     /* RETRO_LANGUAGE_ASTURIAN */
   &options_fi,      /* RETRO_LANGUAGE_FINNISH */
};
#endif

/*
 ********************************
 * Functions
 ********************************
*/

/* Handles configuration/setting of core options.
 * Should be called as early as possible - ideally inside
 * retro_set_environment(), and no later than retro_load_game()
 * > We place the function body in the header to avoid the
 *   necessity of adding more .c files (i.e. want this to
 *   be as painless as possible for core devs)
 */

static INLINE void libretro_set_core_options(retro_environment_t environ_cb,
      bool *categories_supported)
{
   unsigned version  = 0;
#ifndef HAVE_NO_LANGEXTRA
   unsigned language = 0;
#endif

   if (!environ_cb || !categories_supported)
      return;

   *categories_supported = false;

   if (!environ_cb(RETRO_ENVIRONMENT_GET_CORE_OPTIONS_VERSION, &version))
      version = 0;

   if (version >= 2)
   {
#ifndef HAVE_NO_LANGEXTRA
      struct retro_core_options_v2_intl core_options_intl;

      core_options_intl.us    = &options_us;
      core_options_intl.local = NULL;

      if (environ_cb(RETRO_ENVIRONMENT_GET_LANGUAGE, &language) &&
          (language < RETRO_LANGUAGE_LAST) && (language != RETRO_LANGUAGE_ENGLISH))
         core_options_intl.local = options_intl[language];

      *categories_supported = environ_cb(RETRO_ENVIRONMENT_SET_CORE_OPTIONS_V2_INTL,
            &core_options_intl);
#else
      *categories_supported = environ_cb(RETRO_ENVIRONMENT_SET_CORE_OPTIONS_V2,
            &options_us);
#endif
   }
   else
   {
      size_t i, j;
      size_t option_index              = 0;
      size_t num_options               = 0;
      struct retro_core_option_definition
            *option_v1_defs_us         = NULL;
#ifndef HAVE_NO_LANGEXTRA
      size_t num_options_intl          = 0;
      struct retro_core_option_v2_definition
            *option_defs_intl          = NULL;
      struct retro_core_option_definition
            *option_v1_defs_intl       = NULL;
      struct retro_core_options_intl
            core_options_v1_intl;
#endif
      struct retro_variable *variables = NULL;
      char **values_buf                = NULL;

      /* Determine total number of options */
      while (true)
      {
         if (option_defs_us[num_options].key)
            num_options++;
         else
            break;
      }

      if (version >= 1)
      {
         /* Allocate US array */
         option_v1_defs_us = (struct retro_core_option_definition *)
               calloc(num_options + 1, sizeof(struct retro_core_option_definition));

         /* Copy parameters from option_defs_us array */
         for (i = 0; i < num_options; i++)
         {
            struct retro_core_option_v2_definition *option_def_us = &option_defs_us[i];
            struct retro_core_option_value *option_values         = option_def_us->values;
            struct retro_core_option_definition *option_v1_def_us = &option_v1_defs_us[i];
            struct retro_core_option_value *option_v1_values      = option_v1_def_us->values;

            option_v1_def_us->key           = option_def_us->key;
            option_v1_def_us->desc          = option_def_us->desc;
            option_v1_def_us->info          = option_def_us->info;
            option_v1_def_us->default_value = option_def_us->default_value;

            /* Values must be copied individually... */
            while (option_values->value)
            {
               option_v1_values->value = option_values->value;
               option_v1_values->label = option_values->label;

               option_values++;
               option_v1_values++;
            }
         }

#ifndef HAVE_NO_LANGEXTRA
         if (environ_cb(RETRO_ENVIRONMENT_GET_LANGUAGE, &language) &&
             (language < RETRO_LANGUAGE_LAST) && (language != RETRO_LANGUAGE_ENGLISH) &&
             options_intl[language])
            option_defs_intl = options_intl[language]->definitions;

         if (option_defs_intl)
         {
            /* Determine number of intl options */
            while (true)
            {
               if (option_defs_intl[num_options_intl].key)
                  num_options_intl++;
               else
                  break;
            }

            /* Allocate intl array */
            option_v1_defs_intl = (struct retro_core_option_definition *)
                  calloc(num_options_intl + 1, sizeof(struct retro_core_option_definition));

            /* Copy parameters from option_defs_intl array */
            for (i = 0; i < num_options_intl; i++)
            {
               struct retro_core_option_v2_definition *option_def_intl = &option_defs_intl[i];
               struct retro_core_option_value *option_values           = option_def_intl->values;
               struct retro_core_option_definition *option_v1_def_intl = &option_v1_defs_intl[i];
               struct retro_core_option_value *option_v1_values        = option_v1_def_intl->values;

               option_v1_def_intl->key           = option_def_intl->key;
               option_v1_def_intl->desc          = option_def_intl->desc;
               option_v1_def_intl->info          = option_def_intl->info;
               option_v1_def_intl->default_value = option_def_intl->default_value;

               /* Values must be copied individually... */
               while (option_values->value)
               {
                  option_v1_values->value = option_values->value;
                  option_v1_values->label = option_values->label;

                  option_values++;
                  option_v1_values++;
               }
            }
         }

         core_options_v1_intl.us    = option_v1_defs_us;
         core_options_v1_intl.local = option_v1_defs_intl;

         environ_cb(RETRO_ENVIRONMENT_SET_CORE_OPTIONS_INTL, &core_options_v1_intl);
#else
         environ_cb(RETRO_ENVIRONMENT_SET_CORE_OPTIONS, option_v1_defs_us);
#endif
      }
      else
      {
         /* Allocate arrays */
         variables  = (struct retro_variable *)calloc(num_options + 1,
               sizeof(struct retro_variable));
         values_buf = (char **)calloc(num_options, sizeof(char *));

         if (!variables || !values_buf)
            goto error;

         /* Copy parameters from option_defs_us array */
         for (i = 0; i < num_options; i++)
         {
            const char *key                        = option_defs_us[i].key;
            const char *desc                       = option_defs_us[i].desc;
            const char *default_value              = option_defs_us[i].default_value;
            struct retro_core_option_value *values = option_defs_us[i].values;
            size_t buf_len                         = 3;
            size_t default_index                   = 0;

            values_buf[i] = NULL;

            if (desc)
            {
               size_t num_values = 0;

               /* Determine number of values */
               while (true)
               {
                  if (values[num_values].value)
                  {
                     /* Check if this is the default value */
                     if (default_value)
                        if (strcmp(values[num_values].value, default_value) == 0)
                           default_index = num_values;

                     buf_len += strlen(values[num_values].value);
                     num_values++;
                  }
                  else
                     break;
               }

               /* Build values string */
               if (num_values > 0)
               {
                  buf_len += num_values - 1;
                  buf_len += strlen(desc);

                  values_buf[i] = (char *)calloc(buf_len, sizeof(char));
                  if (!values_buf[i])
                     goto error;

                  strcpy(values_buf[i], desc);
                  strcat(values_buf[i], "; ");

                  /* Default value goes first */
                  strcat(values_buf[i], values[default_index].value);

                  /* Add remaining values */
                  for (j = 0; j < num_values; j++)
                  {
                     if (j != default_index)
                     {
                        strcat(values_buf[i], "|");
                        strcat(values_buf[i], values[j].value);
                     }
                  }
               }
            }

            variables[option_index].key   = key;
            variables[option_index].value = values_buf[i];
            option_index++;
         }

         /* Set variables */
         environ_cb(RETRO_ENVIRONMENT_SET_VARIABLES, variables);
      }

error:
      /* Clean up */

      if (option_v1_defs_us)
      {
         free(option_v1_defs_us);
         option_v1_defs_us = NULL;
      }

#ifndef HAVE_NO_LANGEXTRA
      if (option_v1_defs_intl)
      {
         free(option_v1_defs_intl);
         option_v1_defs_intl = NULL;
      }
#endif

      if (values_buf)
      {
         for (i = 0; i < num_options; i++)
         {
            if (values_buf[i])
            {
               free(values_buf[i]);
               values_buf[i] = NULL;
            }
         }

         free(values_buf);
         values_buf = NULL;
      }

      if (variables)
      {
         free(variables);
         variables = NULL;
      }
   }
}

#ifdef __cplusplus
}
#endif

#endif<|MERGE_RESOLUTION|>--- conflicted
+++ resolved
@@ -150,21 +150,13 @@
       NULL,
       "video",
       {
-<<<<<<< HEAD
-         { "0", "" },
-=======
          { "0", "Default Game Boy preset" },
->>>>>>> 76438391
          { "1", "Game Boy Color presets only" },
          { "2", "Super Game Boy presets only" },
          { "3", "Any available presets" },
          { NULL, NULL },
       },
-<<<<<<< HEAD
-      "ON"
-=======
       "0"
->>>>>>> 76438391
    },
    {
       "mgba_sgb_borders",
