/* Copyright (c) 2013-2015 Jeffrey Pfau
 *
 * This Source Code Form is subject to the terms of the Mozilla Public
 * License, v. 2.0. If a copy of the MPL was not distributed with this
 * file, You can obtain one at http://mozilla.org/MPL/2.0/. */
#include "libretro.h"

#include "util/common.h"

#include "core/core.h"
#include "core/version.h"
#ifdef M_CORE_GB
#include "gb/core.h"
#include "gb/gb.h"
#endif
#ifdef M_CORE_GBA
#include "gba/bios.h"
#include "gba/core.h"
#include "gba/cheats.h"
#include "gba/core.h"
#include "gba/serialize.h"
#endif
#include "util/circle-buffer.h"
#include "util/memory.h"
#include "util/vfs.h"

#ifndef __LIBRETRO__
#error "Can't compile the libretro core as anything other than libretro."
#endif

#ifdef _3DS
#include <3ds.h>
FS_Archive sdmcArchive;
#endif

#define SAMPLES 1024
#define RUMBLE_PWM 35

static retro_environment_t environCallback;
static retro_video_refresh_t videoCallback;
static retro_audio_sample_batch_t audioCallback;
static retro_input_poll_t inputPollCallback;
static retro_input_state_t inputCallback;
static retro_log_printf_t logCallback;
static retro_set_rumble_state_t rumbleCallback;

static void GBARetroLog(struct mLogger* logger, int category, enum mLogLevel level, const char* format, va_list args);

static void _postAudioBuffer(struct mAVStream*, blip_t* left, blip_t* right);
static void _setRumble(struct mRumble* rumble, int enable);
static uint8_t _readLux(struct GBALuminanceSource* lux);
static void _updateLux(struct GBALuminanceSource* lux);

static struct mCore* core;
static void* outputBuffer;
static void* data;
static size_t dataSize;
static void* savedata;
static struct mAVStream stream;
static int rumbleLevel;
static struct CircleBuffer rumbleHistory;
static struct mRumble rumble;
static struct GBALuminanceSource lux;
static int luxLevel;
static struct mLogger logger;

static void _reloadSettings(void) {
	struct mCoreOptions opts = {
		.useBios = true,
		.volume = 0x100,
	};

	struct retro_variable var;

	var.key = "mgba_use_bios";
	var.value = 0;
	if (environCallback(RETRO_ENVIRONMENT_GET_VARIABLE, &var) && var.value) {
		opts.useBios = strcmp(var.value, "ON") == 0;
	}

	var.key = "mgba_skip_bios";
	var.value = 0;
	if (environCallback(RETRO_ENVIRONMENT_GET_VARIABLE, &var) && var.value) {
		opts.skipBios = strcmp(var.value, "ON") == 0;
	}

	var.key = "mgba_idle_optimization";
	var.value = 0;
	if (environCallback(RETRO_ENVIRONMENT_GET_VARIABLE, &var) && var.value) {
		if (strcmp(var.value, "Don't Remove") == 0) {
			mCoreConfigSetDefaultValue(&core->config, "idleOptimization", "ignore");
		} else if (strcmp(var.value, "Remove Known") == 0) {
			mCoreConfigSetDefaultValue(&core->config, "idleOptimization", "remove");
		} else if (strcmp(var.value, "Detect and Remove") == 0) {
			mCoreConfigSetDefaultValue(&core->config, "idleOptimization", "detect");
		}
	}

	mCoreConfigLoadDefaults(&core->config, &opts);
	mCoreLoadConfig(core);
}

unsigned retro_api_version(void) {
	return RETRO_API_VERSION;
}

void retro_set_environment(retro_environment_t env) {
	environCallback = env;

	struct retro_variable vars[] = {
		{ "mgba_solar_sensor_level", "Solar sensor level; 0|1|2|3|4|5|6|7|8|9|10" },
		{ "mgba_allow_opposing_directions", "Allow opposing directional input; OFF|ON" },
		{ "mgba_use_bios", "Use BIOS file if found; ON|OFF" },
		{ "mgba_skip_bios", "Skip BIOS intro; OFF|ON" },
		{ "mgba_idle_optimization", "Idle loop removal; Remove Known|Detect and Remove|Don't Remove" },
		{ 0, 0 }
	};

	environCallback(RETRO_ENVIRONMENT_SET_VARIABLES, vars);
}

void retro_set_video_refresh(retro_video_refresh_t video) {
	videoCallback = video;
}

void retro_set_audio_sample(retro_audio_sample_t audio) {
	UNUSED(audio);
}

void retro_set_audio_sample_batch(retro_audio_sample_batch_t audioBatch) {
	audioCallback = audioBatch;
}

void retro_set_input_poll(retro_input_poll_t inputPoll) {
	inputPollCallback = inputPoll;
}

void retro_set_input_state(retro_input_state_t input) {
	inputCallback = input;
}

void retro_get_system_info(struct retro_system_info* info) {
	info->need_fullpath = false;
	info->valid_extensions = "gba|gb|gbc";
#ifdef GIT_VERSION
	info->library_version = GIT_VERSION;
#else
	info->library_version = "git";
#endif
	info->library_name = "mGBA";
	info->block_extract = false;
}

void retro_get_system_av_info(struct retro_system_av_info* info) {
	unsigned width, height;
	core->desiredVideoDimensions(core, &width, &height);
	info->geometry.base_width = width;
	info->geometry.base_height = height;
	info->geometry.max_width = width;
	info->geometry.max_height = height;
	info->geometry.aspect_ratio = width / (double) height;
	info->timing.fps = GBA_ARM7TDMI_FREQUENCY / (float) VIDEO_TOTAL_LENGTH;
	info->timing.sample_rate = 32768;
}

void retro_init(void) {
	enum retro_pixel_format fmt;
#ifdef COLOR_16_BIT
#ifdef COLOR_5_6_5
	fmt = RETRO_PIXEL_FORMAT_RGB565;
#else
#warning This pixel format is unsupported. Please use -DCOLOR_16-BIT -DCOLOR_5_6_5
	fmt = RETRO_PIXEL_FORMAT_0RGB1555;
#endif
#else
#warning This pixel format is unsupported. Please use -DCOLOR_16-BIT -DCOLOR_5_6_5
	fmt = RETRO_PIXEL_FORMAT_XRGB8888;
#endif
	environCallback(RETRO_ENVIRONMENT_SET_PIXEL_FORMAT, &fmt);

	struct retro_input_descriptor inputDescriptors[] = {
		{ 0, RETRO_DEVICE_JOYPAD, 0, RETRO_DEVICE_ID_JOYPAD_A, "A" },
		{ 0, RETRO_DEVICE_JOYPAD, 0, RETRO_DEVICE_ID_JOYPAD_B, "B" },
		{ 0, RETRO_DEVICE_JOYPAD, 0, RETRO_DEVICE_ID_JOYPAD_SELECT, "Select" },
		{ 0, RETRO_DEVICE_JOYPAD, 0, RETRO_DEVICE_ID_JOYPAD_START, "Start" },
		{ 0, RETRO_DEVICE_JOYPAD, 0, RETRO_DEVICE_ID_JOYPAD_RIGHT, "Right" },
		{ 0, RETRO_DEVICE_JOYPAD, 0, RETRO_DEVICE_ID_JOYPAD_LEFT, "Left" },
		{ 0, RETRO_DEVICE_JOYPAD, 0, RETRO_DEVICE_ID_JOYPAD_UP, "Up" },
		{ 0, RETRO_DEVICE_JOYPAD, 0, RETRO_DEVICE_ID_JOYPAD_DOWN, "Down" },
		{ 0, RETRO_DEVICE_JOYPAD, 0, RETRO_DEVICE_ID_JOYPAD_R, "R" },
		{ 0, RETRO_DEVICE_JOYPAD, 0, RETRO_DEVICE_ID_JOYPAD_L, "L" },
		{ 0, RETRO_DEVICE_JOYPAD, 0, RETRO_DEVICE_ID_JOYPAD_R3, "Brighten Solar Sensor" },
		{ 0, RETRO_DEVICE_JOYPAD, 0, RETRO_DEVICE_ID_JOYPAD_L3, "Darken Solar Sensor" }
	};
	environCallback(RETRO_ENVIRONMENT_SET_INPUT_DESCRIPTORS, &inputDescriptors);

	// TODO: RETRO_ENVIRONMENT_SET_SUPPORT_NO_GAME when BIOS booting is supported

	struct retro_rumble_interface rumbleInterface;
	if (environCallback(RETRO_ENVIRONMENT_GET_RUMBLE_INTERFACE, &rumbleInterface)) {
		rumbleCallback = rumbleInterface.set_rumble_state;
		CircleBufferInit(&rumbleHistory, RUMBLE_PWM);
		rumble.setRumble = _setRumble;
	} else {
		rumbleCallback = 0;
	}

	luxLevel = 0;
	lux.readLuminance = _readLux;
	lux.sample = _updateLux;
	_updateLux(&lux);

	struct retro_log_callback log;
	if (environCallback(RETRO_ENVIRONMENT_GET_LOG_INTERFACE, &log)) {
		logCallback = log.log;
	} else {
		logCallback = 0;
	}
	logger.log = GBARetroLog;
	mLogSetDefaultLogger(&logger);

	stream.videoDimensionsChanged = 0;
	stream.postAudioFrame = 0;
	stream.postAudioBuffer = _postAudioBuffer;
	stream.postVideoFrame = 0;
}

void retro_deinit(void) {
#ifdef _3DS
	linearFree(outputBuffer);
#else
	free(outputBuffer);
#endif
}

void retro_run(void) {
	uint16_t keys;
	inputPollCallback();

	struct retro_variable var = {
		.key = "mgba_allow_opposing_directions",
		.value = 0
	};

	bool updated = false;
	if (environCallback(RETRO_ENVIRONMENT_GET_VARIABLE_UPDATE, &updated) && updated) {
		if (environCallback(RETRO_ENVIRONMENT_GET_VARIABLE, &var) && var.value) {
			((struct GBA*) core->board)->allowOpposingDirections = strcmp(var.value, "yes") == 0;
		}
	}

	keys = 0;
	keys |= (!!inputCallback(0, RETRO_DEVICE_JOYPAD, 0, RETRO_DEVICE_ID_JOYPAD_A)) << 0;
	keys |= (!!inputCallback(0, RETRO_DEVICE_JOYPAD, 0, RETRO_DEVICE_ID_JOYPAD_B)) << 1;
	keys |= (!!inputCallback(0, RETRO_DEVICE_JOYPAD, 0, RETRO_DEVICE_ID_JOYPAD_SELECT)) << 2;
	keys |= (!!inputCallback(0, RETRO_DEVICE_JOYPAD, 0, RETRO_DEVICE_ID_JOYPAD_START)) << 3;
	keys |= (!!inputCallback(0, RETRO_DEVICE_JOYPAD, 0, RETRO_DEVICE_ID_JOYPAD_RIGHT)) << 4;
	keys |= (!!inputCallback(0, RETRO_DEVICE_JOYPAD, 0, RETRO_DEVICE_ID_JOYPAD_LEFT)) << 5;
	keys |= (!!inputCallback(0, RETRO_DEVICE_JOYPAD, 0, RETRO_DEVICE_ID_JOYPAD_UP)) << 6;
	keys |= (!!inputCallback(0, RETRO_DEVICE_JOYPAD, 0, RETRO_DEVICE_ID_JOYPAD_DOWN)) << 7;
	keys |= (!!inputCallback(0, RETRO_DEVICE_JOYPAD, 0, RETRO_DEVICE_ID_JOYPAD_R)) << 8;
	keys |= (!!inputCallback(0, RETRO_DEVICE_JOYPAD, 0, RETRO_DEVICE_ID_JOYPAD_L)) << 9;
	core->setKeys(core, keys);

	static bool wasAdjustingLux = false;
	if (wasAdjustingLux) {
		wasAdjustingLux = inputCallback(0, RETRO_DEVICE_JOYPAD, 0, RETRO_DEVICE_ID_JOYPAD_R3) ||
		                  inputCallback(0, RETRO_DEVICE_JOYPAD, 0, RETRO_DEVICE_ID_JOYPAD_L3);
	} else {
		if (inputCallback(0, RETRO_DEVICE_JOYPAD, 0, RETRO_DEVICE_ID_JOYPAD_R3)) {
			++luxLevel;
			if (luxLevel > 10) {
				luxLevel = 10;
			}
			wasAdjustingLux = true;
		} else if (inputCallback(0, RETRO_DEVICE_JOYPAD, 0, RETRO_DEVICE_ID_JOYPAD_L3)) {
			--luxLevel;
			if (luxLevel < 0) {
				luxLevel = 0;
			}
			wasAdjustingLux = true;
		}
	}

	core->runFrame(core);
	unsigned width, height;
	core->desiredVideoDimensions(core, &width, &height);
	videoCallback(outputBuffer, width, height, BYTES_PER_PIXEL * 256);

	// This was from aliaspider patch (4539a0e), game boy audio is buggy with it (adapted for this refactored core)
/*
	int16_t samples[SAMPLES * 2];
	int produced = blip_read_samples(core->getAudioChannel(core, 0), samples, SAMPLES, true);
	blip_read_samples(core->getAudioChannel(core, 1), samples + 1, SAMPLES, true);
	audioCallback(samples, produced);
*/
}

<<<<<<< HEAD
void retro_reset(void) {
	core->reset(core);

	if (rumbleCallback) {
		CircleBufferClear(&rumbleHistory);
	}
}

bool retro_load_game(const struct retro_game_info* game) {
	struct VFile* rom;
	if (game->data) {
		data = anonymousMemoryMap(game->size);
		dataSize = game->size;
		memcpy(data, game->data, game->size);
		rom = VFileFromMemory(data, game->size);
	} else {
		data = 0;
		rom = VFileOpen(game->path, O_RDONLY);
	}
	if (!rom) {
		return false;
	}

	core = mCoreFindVF(rom);
	if (!core) {
		rom->close(rom);
		mappedMemoryFree(data, game->size);
		return false;
	}
	mCoreInitConfig(core, NULL);
	core->init(core);
	core->setAVStream(core, &stream);

#ifdef _3DS
	outputBuffer = linearMemAlign(256 * VIDEO_VERTICAL_PIXELS * BYTES_PER_PIXEL, 0x80);
#else
	outputBuffer = malloc(256 * VIDEO_VERTICAL_PIXELS * BYTES_PER_PIXEL);
#endif
	core->setVideoBuffer(core, outputBuffer, 256);

	core->setAudioBufferSize(core, SAMPLES);

	blip_set_rates(core->getAudioChannel(core, 0), core->frequency(core), 32768);
	blip_set_rates(core->getAudioChannel(core, 1), core->frequency(core), 32768);

	core->setRumble(core, &rumble);

=======
void static _setupMaps(struct mCore* core) {
>>>>>>> 4ea859af
#ifdef M_CORE_GBA
	if (core->platform(core) == PLATFORM_GBA) {
		struct GBA* gba = core->board;
		struct retro_memory_descriptor descs[11];
		struct retro_memory_map mmaps;
		size_t romSize = gba->memory.romSize + (gba->memory.romSize & 1);

		memset(descs, 0, sizeof(descs));
		size_t savedataSize = retro_get_memory_size(RETRO_MEMORY_SAVE_RAM);

		/* Map internal working RAM */
		descs[0].ptr    = gba->memory.iwram;
		descs[0].start  = BASE_WORKING_IRAM;
		descs[0].len    = SIZE_WORKING_IRAM;
		descs[0].select = 0xFF000000;

		/* Map working RAM */
		descs[1].ptr    = gba->memory.wram;
		descs[1].start  = BASE_WORKING_RAM;
		descs[1].len    = SIZE_WORKING_RAM;
		descs[1].select = 0xFF000000;

		/* Map save RAM */
		/* TODO: if SRAM is flash, use start=0 addrspace="S" instead */
		descs[2].ptr    = savedataSize ? savedata : NULL;
		descs[2].start  = BASE_CART_SRAM;
		descs[2].len    = savedataSize;

		/* Map ROM */
		descs[3].ptr    = gba->memory.rom;
		descs[3].start  = BASE_CART0;
		descs[3].len    = romSize;
		descs[3].flags  = RETRO_MEMDESC_CONST;

		descs[4].ptr    = gba->memory.rom;
		descs[4].start  = BASE_CART1;
		descs[4].len    = romSize;
		descs[4].flags  = RETRO_MEMDESC_CONST;

		descs[5].ptr    = gba->memory.rom;
		descs[5].start  = BASE_CART2;
		descs[5].len    = romSize;
		descs[5].flags  = RETRO_MEMDESC_CONST;

		/* Map BIOS */
		descs[6].ptr    = gba->memory.bios;
		descs[6].start  = BASE_BIOS;
		descs[6].len    = SIZE_BIOS;
		descs[6].flags  = RETRO_MEMDESC_CONST;

		/* Map VRAM */
		descs[7].ptr    = gba->video.vram;
		descs[7].start  = BASE_VRAM;
		descs[7].len    = SIZE_VRAM;
		descs[7].select = 0xFF000000;

		/* Map palette RAM */
		descs[8].ptr    = gba->video.palette;
		descs[8].start  = BASE_PALETTE_RAM;
		descs[8].len    = SIZE_PALETTE_RAM;
		descs[8].select = 0xFF000000;

		/* Map OAM */
		descs[9].ptr    = &gba->video.oam; /* video.oam is a structure */
		descs[9].start  = BASE_OAM;
		descs[9].len    = SIZE_OAM;
		descs[9].select = 0xFF000000;

		/* Map mmapped I/O */
		descs[10].ptr    = gba->memory.io;
		descs[10].start  = BASE_IO;
		descs[10].len    = SIZE_IO;

		mmaps.descriptors = descs;
		mmaps.num_descriptors = sizeof(descs) / sizeof(descs[0]);

		bool yes = true;
		environCallback(RETRO_ENVIRONMENT_SET_MEMORY_MAPS, &mmaps);
		environCallback(RETRO_ENVIRONMENT_SET_SUPPORT_ACHIEVEMENTS, &yes);
	}
#endif
}

void retro_reset(void) {
	core->reset(core);
	_setupMaps(core);

	if (rumbleCallback) {
		CircleBufferClear(&rumbleHistory);
	}
}

bool retro_load_game(const struct retro_game_info* game) {
	struct VFile* rom;
	if (game->data) {
		data = anonymousMemoryMap(game->size);
		dataSize = game->size;
		memcpy(data, game->data, game->size);
		rom = VFileFromMemory(data, game->size);
	} else {
		data = 0;
		rom = VFileOpen(game->path, O_RDONLY);
	}
	if (!rom) {
		return false;
	}

	core = mCoreFindVF(rom);
	if (!core) {
		rom->close(rom);
		mappedMemoryFree(data, game->size);
		return false;
	}
	mCoreInitConfig(core, NULL);
	core->init(core);
	core->setAVStream(core, &stream);

	outputBuffer = malloc(256 * VIDEO_VERTICAL_PIXELS * BYTES_PER_PIXEL);
	core->setVideoBuffer(core, outputBuffer, 256);

	core->setAudioBufferSize(core, SAMPLES);

	blip_set_rates(core->getAudioChannel(core, 0), core->frequency(core), 32768);
	blip_set_rates(core->getAudioChannel(core, 1), core->frequency(core), 32768);

	core->setRumble(core, &rumble);

	savedata = anonymousMemoryMap(SIZE_CART_FLASH1M);
	struct VFile* save = VFileFromMemory(savedata, SIZE_CART_FLASH1M);

	_reloadSettings();
	core->loadROM(core, rom);
	core->loadSave(core, save);

#ifdef M_CORE_GBA
	if (core->platform(core) == PLATFORM_GBA) {
		struct GBA* gba = core->board;
		gba->luminanceSource = &lux;

		const char* sysDir = 0;
		if (environCallback(RETRO_ENVIRONMENT_GET_SYSTEM_DIRECTORY, &sysDir)) {
			char biosPath[PATH_MAX];
			snprintf(biosPath, sizeof(biosPath), "%s%s%s", sysDir, PATH_SEP, "gba_bios.bin");
			struct VFile* bios = VFileOpen(biosPath, O_RDONLY);
			if (bios) {
				core->loadBIOS(core, bios, 0);
			}
		}
	}
#endif

	core->reset(core);
	_setupMaps(core);

	return true;
}

void retro_unload_game(void) {
	if (!core) {
		return;
	}
	core->deinit(core);
	mappedMemoryFree(data, dataSize);
	data = 0;
	mappedMemoryFree(savedata, SIZE_CART_FLASH1M);
	savedata = 0;
	CircleBufferDeinit(&rumbleHistory);
}

size_t retro_serialize_size(void) {
	return sizeof(struct GBASerializedState);
}

bool retro_serialize(void* data, size_t size) {
	if (size != retro_serialize_size()) {
		return false;
	}
	GBASerialize(core->board, data);
	return true;
}

bool retro_unserialize(const void* data, size_t size) {
	if (size != retro_serialize_size()) {
		return false;
	}
	GBADeserialize(core->board, data);
	return true;
}

void retro_cheat_reset(void) {
	mCheatDeviceClear(core->cheatDevice(core));
}

void retro_cheat_set(unsigned index, bool enabled, const char* code) {
	UNUSED(index);
	UNUSED(enabled);
	struct mCheatDevice* device = core->cheatDevice(core);
	struct mCheatSet* cheatSet = NULL;
	if (mCheatSetsSize(&device->cheats)) {
		cheatSet = *mCheatSetsGetPointer(&device->cheats, 0);
	} else {
		cheatSet = device->createSet(device, NULL);
		mCheatAddSet(device, cheatSet);
	}
	// Convert the super wonky unportable libretro format to something normal
	char realCode[] = "XXXXXXXX XXXXXXXX";
	size_t len = strlen(code) + 1; // Include null terminator
	size_t i, pos;
	for (i = 0, pos = 0; i < len; ++i) {
		if (isspace((int) code[i]) || code[i] == '+') {
			realCode[pos] = ' ';
		} else {
			realCode[pos] = code[i];
		}
		if ((pos == 13 && (realCode[pos] == ' ' || !realCode[pos])) || pos == 17) {
			realCode[pos] = '\0';
			mCheatAddLine(cheatSet, realCode, 0);
			pos = 0;
			continue;
		}
		++pos;
	}
}

unsigned retro_get_region(void) {
	return RETRO_REGION_NTSC; // TODO: This isn't strictly true
}

void retro_set_controller_port_device(unsigned port, unsigned device) {
	UNUSED(port);
	UNUSED(device);
}

bool retro_load_game_special(unsigned game_type, const struct retro_game_info* info, size_t num_info) {
	UNUSED(game_type);
	UNUSED(info);
	UNUSED(num_info);
	return false;
}

void* retro_get_memory_data(unsigned id) {
	struct GBA* gba = core->board;
	struct GB* gb = core->board;

	if (id == RETRO_MEMORY_SAVE_RAM) {
		return savedata;
	}
	if (id == RETRO_MEMORY_SYSTEM_RAM) {
		if (core->platform(core) == PLATFORM_GBA)
			return gba->memory.wram;
		if (core->platform(core) == PLATFORM_GB)
			return gb->memory.wram;
	}
	if (id == RETRO_MEMORY_VIDEO_RAM) {
		if (core->platform(core) == PLATFORM_GBA)
			return gba->video.renderer->vram;
		if (core->platform(core) == PLATFORM_GB)
			return gb->video.renderer->vram;
	}

	return 0;
}

size_t retro_get_memory_size(unsigned id) {
	if (id == RETRO_MEMORY_SAVE_RAM) {
		switch (((struct GBA*) core->board)->memory.savedata.type) {
		case SAVEDATA_AUTODETECT:
		case SAVEDATA_FLASH1M:
			return SIZE_CART_FLASH1M;
		case SAVEDATA_FLASH512:
			return SIZE_CART_FLASH512;
		case SAVEDATA_EEPROM:
			return SIZE_CART_EEPROM;
		case SAVEDATA_SRAM:
			return SIZE_CART_SRAM;
		case SAVEDATA_FORCE_NONE:
			return 0;
		}
	}
	if (id == RETRO_MEMORY_SYSTEM_RAM) {
		return SIZE_WORKING_RAM;
	}
	if (id == RETRO_MEMORY_VIDEO_RAM) {
		return SIZE_VRAM;
	}
	return 0;
}

void GBARetroLog(struct mLogger* logger, int category, enum mLogLevel level, const char* format, va_list args) {
	UNUSED(logger);
	if (!logCallback) {
		return;
	}

	char message[128];
	vsnprintf(message, sizeof(message), format, args);

	enum retro_log_level retroLevel = RETRO_LOG_INFO;
	switch (level) {
	case mLOG_ERROR:
	case mLOG_FATAL:
		retroLevel = RETRO_LOG_ERROR;
		break;
	case mLOG_WARN:
		retroLevel = RETRO_LOG_WARN;
		break;
	case mLOG_INFO:
		retroLevel = RETRO_LOG_INFO;
		break;
	case mLOG_GAME_ERROR:
	case mLOG_STUB:
#ifdef NDEBUG
		return;
#else
		retroLevel = RETRO_LOG_DEBUG;
		break;
#endif
	case mLOG_DEBUG:
		retroLevel = RETRO_LOG_DEBUG;
		break;
	}
#ifdef NDEBUG
	if (category == _mLOG_CAT_GBA_BIOS()) {
		return;
	}
#endif
	logCallback(retroLevel, "%s: %s\n", mLogCategoryName(category), message);
}

static void _postAudioBuffer(struct mAVStream* stream, blip_t* left, blip_t* right) {
	UNUSED(stream);
	int16_t samples[SAMPLES * 2];
	blip_read_samples(left, samples, SAMPLES, true);
	blip_read_samples(right, samples + 1, SAMPLES, true);
	audioCallback(samples, SAMPLES);
}

static void _setRumble(struct mRumble* rumble, int enable) {
	UNUSED(rumble);
	if (!rumbleCallback) {
		return;
	}
	rumbleLevel += enable;
	if (CircleBufferSize(&rumbleHistory) == RUMBLE_PWM) {
		int8_t oldLevel;
		CircleBufferRead8(&rumbleHistory, &oldLevel);
		rumbleLevel -= oldLevel;
	}
	CircleBufferWrite8(&rumbleHistory, enable);
	rumbleCallback(0, RETRO_RUMBLE_STRONG, rumbleLevel * 0xFFFF / RUMBLE_PWM);
	rumbleCallback(0, RETRO_RUMBLE_WEAK, rumbleLevel * 0xFFFF / RUMBLE_PWM);
}

static void _updateLux(struct GBALuminanceSource* lux) {
	UNUSED(lux);
	struct retro_variable var = {
		.key = "mgba_solar_sensor_level",
		.value = 0
	};

	bool updated = false;
	if (!environCallback(RETRO_ENVIRONMENT_GET_VARIABLE_UPDATE, &updated) || !updated) {
		return;
	}
	if (!environCallback(RETRO_ENVIRONMENT_GET_VARIABLE, &var) || !var.value) {
		return;
	}

	char* end;
	int newLuxLevel = strtol(var.value, &end, 10);
	if (!*end) {
		if (newLuxLevel > 10) {
			luxLevel = 10;
		} else if (newLuxLevel < 0) {
			luxLevel = 0;
		} else {
			luxLevel = newLuxLevel;
		}
	}
}

static uint8_t _readLux(struct GBALuminanceSource* lux) {
	UNUSED(lux);
	int value = 0x16;
	if (luxLevel > 0) {
		value += GBA_LUX_LEVELS[luxLevel - 1];
	}
	return 0xFF - value;
}<|MERGE_RESOLUTION|>--- conflicted
+++ resolved
@@ -296,9 +296,93 @@
 */
 }
 
-<<<<<<< HEAD
+void static _setupMaps(struct mCore* core) {
+#ifdef M_CORE_GBA
+	if (core->platform(core) == PLATFORM_GBA) {
+		struct GBA* gba = core->board;
+		struct retro_memory_descriptor descs[11];
+		struct retro_memory_map mmaps;
+		size_t romSize = gba->memory.romSize + (gba->memory.romSize & 1);
+
+		memset(descs, 0, sizeof(descs));
+		size_t savedataSize = retro_get_memory_size(RETRO_MEMORY_SAVE_RAM);
+
+		/* Map internal working RAM */
+		descs[0].ptr    = gba->memory.iwram;
+		descs[0].start  = BASE_WORKING_IRAM;
+		descs[0].len    = SIZE_WORKING_IRAM;
+		descs[0].select = 0xFF000000;
+
+		/* Map working RAM */
+		descs[1].ptr    = gba->memory.wram;
+		descs[1].start  = BASE_WORKING_RAM;
+		descs[1].len    = SIZE_WORKING_RAM;
+		descs[1].select = 0xFF000000;
+
+		/* Map save RAM */
+		/* TODO: if SRAM is flash, use start=0 addrspace="S" instead */
+		descs[2].ptr    = savedataSize ? savedata : NULL;
+		descs[2].start  = BASE_CART_SRAM;
+		descs[2].len    = savedataSize;
+
+		/* Map ROM */
+		descs[3].ptr    = gba->memory.rom;
+		descs[3].start  = BASE_CART0;
+		descs[3].len    = romSize;
+		descs[3].flags  = RETRO_MEMDESC_CONST;
+
+		descs[4].ptr    = gba->memory.rom;
+		descs[4].start  = BASE_CART1;
+		descs[4].len    = romSize;
+		descs[4].flags  = RETRO_MEMDESC_CONST;
+
+		descs[5].ptr    = gba->memory.rom;
+		descs[5].start  = BASE_CART2;
+		descs[5].len    = romSize;
+		descs[5].flags  = RETRO_MEMDESC_CONST;
+
+		/* Map BIOS */
+		descs[6].ptr    = gba->memory.bios;
+		descs[6].start  = BASE_BIOS;
+		descs[6].len    = SIZE_BIOS;
+		descs[6].flags  = RETRO_MEMDESC_CONST;
+
+		/* Map VRAM */
+		descs[7].ptr    = gba->video.vram;
+		descs[7].start  = BASE_VRAM;
+		descs[7].len    = SIZE_VRAM;
+		descs[7].select = 0xFF000000;
+
+		/* Map palette RAM */
+		descs[8].ptr    = gba->video.palette;
+		descs[8].start  = BASE_PALETTE_RAM;
+		descs[8].len    = SIZE_PALETTE_RAM;
+		descs[8].select = 0xFF000000;
+
+		/* Map OAM */
+		descs[9].ptr    = &gba->video.oam; /* video.oam is a structure */
+		descs[9].start  = BASE_OAM;
+		descs[9].len    = SIZE_OAM;
+		descs[9].select = 0xFF000000;
+
+		/* Map mmapped I/O */
+		descs[10].ptr    = gba->memory.io;
+		descs[10].start  = BASE_IO;
+		descs[10].len    = SIZE_IO;
+
+		mmaps.descriptors = descs;
+		mmaps.num_descriptors = sizeof(descs) / sizeof(descs[0]);
+
+		bool yes = true;
+		environCallback(RETRO_ENVIRONMENT_SET_MEMORY_MAPS, &mmaps);
+		environCallback(RETRO_ENVIRONMENT_SET_SUPPORT_ACHIEVEMENTS, &yes);
+	}
+#endif
+}
+
 void retro_reset(void) {
 	core->reset(core);
+	_setupMaps(core);
 
 	if (rumbleCallback) {
 		CircleBufferClear(&rumbleHistory);
@@ -335,136 +419,6 @@
 #else
 	outputBuffer = malloc(256 * VIDEO_VERTICAL_PIXELS * BYTES_PER_PIXEL);
 #endif
-	core->setVideoBuffer(core, outputBuffer, 256);
-
-	core->setAudioBufferSize(core, SAMPLES);
-
-	blip_set_rates(core->getAudioChannel(core, 0), core->frequency(core), 32768);
-	blip_set_rates(core->getAudioChannel(core, 1), core->frequency(core), 32768);
-
-	core->setRumble(core, &rumble);
-
-=======
-void static _setupMaps(struct mCore* core) {
->>>>>>> 4ea859af
-#ifdef M_CORE_GBA
-	if (core->platform(core) == PLATFORM_GBA) {
-		struct GBA* gba = core->board;
-		struct retro_memory_descriptor descs[11];
-		struct retro_memory_map mmaps;
-		size_t romSize = gba->memory.romSize + (gba->memory.romSize & 1);
-
-		memset(descs, 0, sizeof(descs));
-		size_t savedataSize = retro_get_memory_size(RETRO_MEMORY_SAVE_RAM);
-
-		/* Map internal working RAM */
-		descs[0].ptr    = gba->memory.iwram;
-		descs[0].start  = BASE_WORKING_IRAM;
-		descs[0].len    = SIZE_WORKING_IRAM;
-		descs[0].select = 0xFF000000;
-
-		/* Map working RAM */
-		descs[1].ptr    = gba->memory.wram;
-		descs[1].start  = BASE_WORKING_RAM;
-		descs[1].len    = SIZE_WORKING_RAM;
-		descs[1].select = 0xFF000000;
-
-		/* Map save RAM */
-		/* TODO: if SRAM is flash, use start=0 addrspace="S" instead */
-		descs[2].ptr    = savedataSize ? savedata : NULL;
-		descs[2].start  = BASE_CART_SRAM;
-		descs[2].len    = savedataSize;
-
-		/* Map ROM */
-		descs[3].ptr    = gba->memory.rom;
-		descs[3].start  = BASE_CART0;
-		descs[3].len    = romSize;
-		descs[3].flags  = RETRO_MEMDESC_CONST;
-
-		descs[4].ptr    = gba->memory.rom;
-		descs[4].start  = BASE_CART1;
-		descs[4].len    = romSize;
-		descs[4].flags  = RETRO_MEMDESC_CONST;
-
-		descs[5].ptr    = gba->memory.rom;
-		descs[5].start  = BASE_CART2;
-		descs[5].len    = romSize;
-		descs[5].flags  = RETRO_MEMDESC_CONST;
-
-		/* Map BIOS */
-		descs[6].ptr    = gba->memory.bios;
-		descs[6].start  = BASE_BIOS;
-		descs[6].len    = SIZE_BIOS;
-		descs[6].flags  = RETRO_MEMDESC_CONST;
-
-		/* Map VRAM */
-		descs[7].ptr    = gba->video.vram;
-		descs[7].start  = BASE_VRAM;
-		descs[7].len    = SIZE_VRAM;
-		descs[7].select = 0xFF000000;
-
-		/* Map palette RAM */
-		descs[8].ptr    = gba->video.palette;
-		descs[8].start  = BASE_PALETTE_RAM;
-		descs[8].len    = SIZE_PALETTE_RAM;
-		descs[8].select = 0xFF000000;
-
-		/* Map OAM */
-		descs[9].ptr    = &gba->video.oam; /* video.oam is a structure */
-		descs[9].start  = BASE_OAM;
-		descs[9].len    = SIZE_OAM;
-		descs[9].select = 0xFF000000;
-
-		/* Map mmapped I/O */
-		descs[10].ptr    = gba->memory.io;
-		descs[10].start  = BASE_IO;
-		descs[10].len    = SIZE_IO;
-
-		mmaps.descriptors = descs;
-		mmaps.num_descriptors = sizeof(descs) / sizeof(descs[0]);
-
-		bool yes = true;
-		environCallback(RETRO_ENVIRONMENT_SET_MEMORY_MAPS, &mmaps);
-		environCallback(RETRO_ENVIRONMENT_SET_SUPPORT_ACHIEVEMENTS, &yes);
-	}
-#endif
-}
-
-void retro_reset(void) {
-	core->reset(core);
-	_setupMaps(core);
-
-	if (rumbleCallback) {
-		CircleBufferClear(&rumbleHistory);
-	}
-}
-
-bool retro_load_game(const struct retro_game_info* game) {
-	struct VFile* rom;
-	if (game->data) {
-		data = anonymousMemoryMap(game->size);
-		dataSize = game->size;
-		memcpy(data, game->data, game->size);
-		rom = VFileFromMemory(data, game->size);
-	} else {
-		data = 0;
-		rom = VFileOpen(game->path, O_RDONLY);
-	}
-	if (!rom) {
-		return false;
-	}
-
-	core = mCoreFindVF(rom);
-	if (!core) {
-		rom->close(rom);
-		mappedMemoryFree(data, game->size);
-		return false;
-	}
-	mCoreInitConfig(core, NULL);
-	core->init(core);
-	core->setAVStream(core, &stream);
-
-	outputBuffer = malloc(256 * VIDEO_VERTICAL_PIXELS * BYTES_PER_PIXEL);
 	core->setVideoBuffer(core, outputBuffer, 256);
 
 	core->setAudioBufferSize(core, SAMPLES);
