--- conflicted
+++ resolved
@@ -612,29 +612,13 @@
 size_t retro_get_memory_size(unsigned id) {
 	if (id == RETRO_MEMORY_SAVE_RAM) {
 #ifdef M_CORE_GBA
-<<<<<<< HEAD
 		if (core->platform(core) == PLATFORM_GBA) {
 			switch (((struct GBA*) core->board)->memory.savedata.type) {
 			case SAVEDATA_AUTODETECT:
-			case SAVEDATA_FLASH1M:
 				return SIZE_CART_FLASH1M;
-			case SAVEDATA_FLASH512:
-				return SIZE_CART_FLASH512;
-			case SAVEDATA_EEPROM:
-				return SIZE_CART_EEPROM;
-			case SAVEDATA_SRAM:
-				return SIZE_CART_SRAM;
-			case SAVEDATA_FORCE_NONE:
-				return 0;
+			default:
+				return GBASavedataSize(&((struct GBA*) core->board)->memory.savedata);
 			}
-=======
-	if (core->platform(core) == PLATFORM_GBA) {
-		switch (((struct GBA*) core->board)->memory.savedata.type) {
-		case SAVEDATA_AUTODETECT:
-			return SIZE_CART_FLASH1M;
-		default:
-			return GBASavedataSize(&((struct GBA*) core->board)->memory.savedata);
->>>>>>> 380bc189
 		}
 #endif
 #ifdef M_CORE_GB
