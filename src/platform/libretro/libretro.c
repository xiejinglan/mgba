/* Copyright (c) 2013-2015 Jeffrey Pfau
 *
 * This Source Code Form is subject to the terms of the Mozilla Public
 * License, v. 2.0. If a copy of the MPL was not distributed with this
 * file, You can obtain one at http://mozilla.org/MPL/2.0/. */
#include "libretro.h"

#include "util/common.h"

#include "core/core.h"
#include "gba/cheats.h"
#include "gba/core.h"
#include "gba/renderers/video-software.h"
#include "gba/serialize.h"
#include "util/circle-buffer.h"
#include "util/memory.h"
#include "util/vfs.h"

#ifndef __LIBRETRO__
#error "Can't compile the libretro core as anything other than libretro."
#endif

#ifdef _3DS
#include <3ds.h>
FS_Archive sdmcArchive;
#endif

#define SAMPLES 1024
#define RUMBLE_PWM 35

static retro_environment_t environCallback;
static retro_video_refresh_t videoCallback;
static retro_audio_sample_batch_t audioCallback;
static retro_input_poll_t inputPollCallback;
static retro_input_state_t inputCallback;
static retro_log_printf_t logCallback;
static retro_set_rumble_state_t rumbleCallback;

static void GBARetroLog(struct mLogger* logger, int category, enum mLogLevel level, const char* format, va_list args);

<<<<<<< HEAD
static void _setRumble(struct GBARumble* rumble, int enable);
=======
static void _postAudioBuffer(struct mAVStream*, blip_t* left, blip_t* right);
static void _setRumble(struct mRumble* rumble, int enable);
>>>>>>> bae1ea0a
static uint8_t _readLux(struct GBALuminanceSource* lux);
static void _updateLux(struct GBALuminanceSource* lux);

static struct mCore* core;
static void* outputBuffer;
static void* data;
static size_t dataSize;
static void* savedata;
static struct mAVStream stream;
static int rumbleLevel;
static struct CircleBuffer rumbleHistory;
static struct mRumble rumble;
static struct GBALuminanceSource lux;
static int luxLevel;
static struct GBACheatDevice cheats;
static struct GBACheatSet cheatSet;
static struct mLogger logger;

static void _reloadSettings(void) {
	struct mCoreOptions opts = {
		.useBios = true,
	};

	struct retro_variable var;

	var.key = "mgba_use_bios";
	var.value = 0;
	if (environCallback(RETRO_ENVIRONMENT_GET_VARIABLE, &var) && var.value) {
		opts.useBios = strcmp(var.value, "ON") == 0;
	}

	var.key = "mgba_skip_bios";
	var.value = 0;
	if (environCallback(RETRO_ENVIRONMENT_GET_VARIABLE, &var) && var.value) {
		opts.skipBios = strcmp(var.value, "ON") == 0;
	}

	var.key = "mgba_idle_optimization";
	var.value = 0;
	if (environCallback(RETRO_ENVIRONMENT_GET_VARIABLE, &var) && var.value) {
		if (strcmp(var.value, "Don't Remove") == 0) {
			mCoreConfigSetDefaultIntValue(&core->config, "idleOptimization", IDLE_LOOP_IGNORE);
		} else if (strcmp(var.value, "Remove Known") == 0) {
			mCoreConfigSetDefaultIntValue(&core->config, "idleOptimization", IDLE_LOOP_REMOVE);
		} else if (strcmp(var.value, "Detect and Remove") == 0) {
			mCoreConfigSetDefaultIntValue(&core->config, "idleOptimization", IDLE_LOOP_DETECT);
		}
	}

	mCoreConfigLoadDefaults(&core->config, &opts);
	mCoreLoadConfig(core);
}

unsigned retro_api_version(void) {
   return RETRO_API_VERSION;
}

void retro_set_environment(retro_environment_t env) {
	environCallback = env;

	struct retro_variable vars[] = {
		{ "mgba_solar_sensor_level", "Solar sensor level; 0|1|2|3|4|5|6|7|8|9|10" },
		{ "mgba_allow_opposing_directions", "Allow opposing directional input; OFF|ON" },
		{ "mgba_use_bios", "Use BIOS file if found; ON|OFF" },
		{ "mgba_skip_bios", "Skip BIOS intro; OFF|ON" },
		{ "mgba_idle_optimization", "Idle loop removal; Remove Known|Detect and Remove|Don't Remove" },
		{ 0, 0 }
	};

	environCallback(RETRO_ENVIRONMENT_SET_VARIABLES, vars);
}

void retro_set_video_refresh(retro_video_refresh_t video) {
	videoCallback = video;
}

void retro_set_audio_sample(retro_audio_sample_t audio) {
	UNUSED(audio);
}

void retro_set_audio_sample_batch(retro_audio_sample_batch_t audioBatch) {
	audioCallback = audioBatch;
}

void retro_set_input_poll(retro_input_poll_t inputPoll) {
	inputPollCallback = inputPoll;
}

void retro_set_input_state(retro_input_state_t input) {
	inputCallback = input;
}

void retro_get_system_info(struct retro_system_info* info) {
   info->need_fullpath = false;
   info->valid_extensions = "gba";
#ifdef GIT_VERSION
   info->library_version = GIT_VERSION;
#else
   info->library_version = "git";
#endif
   info->library_name = "mGBA";
   info->block_extract = false;
}

void retro_get_system_av_info(struct retro_system_av_info* info) {
   info->geometry.base_width = VIDEO_HORIZONTAL_PIXELS;
   info->geometry.base_height = VIDEO_VERTICAL_PIXELS;
   info->geometry.max_width = VIDEO_HORIZONTAL_PIXELS;
   info->geometry.max_height = VIDEO_VERTICAL_PIXELS;
   info->geometry.aspect_ratio = 3.0 / 2.0;
   info->timing.fps =  GBA_ARM7TDMI_FREQUENCY / (float) VIDEO_TOTAL_LENGTH;
   info->timing.sample_rate = 32768;
}

void retro_init(void) {
	enum retro_pixel_format fmt;
#ifdef COLOR_16_BIT
#ifdef COLOR_5_6_5
	fmt = RETRO_PIXEL_FORMAT_RGB565;
#else
#warning This pixel format is unsupported. Please use -DCOLOR_16-BIT -DCOLOR_5_6_5
	fmt = RETRO_PIXEL_FORMAT_0RGB1555;
#endif
#else
#warning This pixel format is unsupported. Please use -DCOLOR_16-BIT -DCOLOR_5_6_5
	fmt = RETRO_PIXEL_FORMAT_XRGB8888;
#endif
	environCallback(RETRO_ENVIRONMENT_SET_PIXEL_FORMAT, &fmt);

	struct retro_input_descriptor inputDescriptors[] = {
		{ 0, RETRO_DEVICE_JOYPAD, 0, RETRO_DEVICE_ID_JOYPAD_A, "A" },
		{ 0, RETRO_DEVICE_JOYPAD, 0, RETRO_DEVICE_ID_JOYPAD_B, "B" },
		{ 0, RETRO_DEVICE_JOYPAD, 0, RETRO_DEVICE_ID_JOYPAD_SELECT, "Select" },
		{ 0, RETRO_DEVICE_JOYPAD, 0, RETRO_DEVICE_ID_JOYPAD_START, "Start" },
		{ 0, RETRO_DEVICE_JOYPAD, 0, RETRO_DEVICE_ID_JOYPAD_RIGHT, "Right" },
		{ 0, RETRO_DEVICE_JOYPAD, 0, RETRO_DEVICE_ID_JOYPAD_LEFT, "Left" },
		{ 0, RETRO_DEVICE_JOYPAD, 0, RETRO_DEVICE_ID_JOYPAD_UP, "Up" },
		{ 0, RETRO_DEVICE_JOYPAD, 0, RETRO_DEVICE_ID_JOYPAD_DOWN, "Down" },
		{ 0, RETRO_DEVICE_JOYPAD, 0, RETRO_DEVICE_ID_JOYPAD_R, "R" },
		{ 0, RETRO_DEVICE_JOYPAD, 0, RETRO_DEVICE_ID_JOYPAD_L, "L" },
		{ 0, RETRO_DEVICE_JOYPAD, 0, RETRO_DEVICE_ID_JOYPAD_R3, "Brighten Solar Sensor" },
		{ 0, RETRO_DEVICE_JOYPAD, 0, RETRO_DEVICE_ID_JOYPAD_L3, "Darken Solar Sensor" }
	};
	environCallback(RETRO_ENVIRONMENT_SET_INPUT_DESCRIPTORS, &inputDescriptors);

	// TODO: RETRO_ENVIRONMENT_SET_SUPPORT_NO_GAME when BIOS booting is supported

	struct retro_rumble_interface rumbleInterface;
	if (environCallback(RETRO_ENVIRONMENT_GET_RUMBLE_INTERFACE, &rumbleInterface)) {
		rumbleCallback = rumbleInterface.set_rumble_state;
		CircleBufferInit(&rumbleHistory, RUMBLE_PWM);
		rumble.setRumble = _setRumble;
	} else {
		rumbleCallback = 0;
	}

	luxLevel = 0;
	lux.readLuminance = _readLux;
	lux.sample = _updateLux;
	_updateLux(&lux);

	struct retro_log_callback log;
	if (environCallback(RETRO_ENVIRONMENT_GET_LOG_INTERFACE, &log)) {
		logCallback = log.log;
	} else {
		logCallback = 0;
	}
	logger.log = GBARetroLog;
	mLogSetDefaultLogger(&logger);

	stream.postAudioFrame = 0;
	stream.postAudioBuffer = 0;
	stream.postVideoFrame = 0;

	core = GBACoreCreate();
	mCoreInitConfig(core, NULL);
	core->init(core);
	struct GBA* gba = core->board;
	core->setAVStream(core, &stream);
	if (rumbleCallback) {
		gba->rumble = &rumble;
	}
	gba->luminanceSource = &lux;

	const char* sysDir = 0;
	if (environCallback(RETRO_ENVIRONMENT_GET_SYSTEM_DIRECTORY, &sysDir)) {
		char biosPath[PATH_MAX];
		snprintf(biosPath, sizeof(biosPath), "%s%s%s", sysDir, PATH_SEP, "gba_bios.bin");
		struct VFile* bios = VFileOpen(biosPath, O_RDONLY);
		if (bios) {
			core->loadBIOS(core, bios, 0);
		}
	}

<<<<<<< HEAD
	GBAVideoSoftwareRendererCreate(&renderer);
#ifdef _3DS
   renderer.outputBuffer = linearMemAlign(256 * VIDEO_VERTICAL_PIXELS * BYTES_PER_PIXEL, 0x80);
#else
	renderer.outputBuffer = malloc(256 * VIDEO_VERTICAL_PIXELS * BYTES_PER_PIXEL);
#endif
	renderer.outputBufferStride = 256;
	context.renderer = &renderer.d;
=======
	outputBuffer = malloc(256 * VIDEO_VERTICAL_PIXELS * BYTES_PER_PIXEL);
	core->setVideoBuffer(core, outputBuffer, 256);
>>>>>>> bae1ea0a

	core->setAudioBufferSize(core, SAMPLES);

	blip_set_rates(core->getAudioChannel(core, 0), GBA_ARM7TDMI_FREQUENCY, 32768);
	blip_set_rates(core->getAudioChannel(core, 1), GBA_ARM7TDMI_FREQUENCY, 32768);

	GBACheatDeviceCreate(&cheats);
	GBACheatAttachDevice(gba, &cheats);
	GBACheatSetInit(&cheatSet, "libretro");
	GBACheatAddSet(&cheats, &cheatSet);
}

void retro_deinit(void) {
	core->deinit(core);
	GBACheatRemoveSet(&cheats, &cheatSet);
	GBACheatDeviceDestroy(&cheats);
	GBACheatSetDeinit(&cheatSet);
<<<<<<< HEAD
#ifdef _3DS
   linearFree(renderer.outputBuffer);
#else
	free(renderer.outputBuffer);
#endif
=======
	free(outputBuffer);
>>>>>>> bae1ea0a
}

void retro_run(void) {
	uint16_t keys;
	inputPollCallback();

	struct retro_variable var = {
		.key = "mgba_allow_opposing_directions",
		.value = 0
	};

	bool updated = false;
	if (environCallback(RETRO_ENVIRONMENT_GET_VARIABLE_UPDATE, &updated) && updated) {
		if (environCallback(RETRO_ENVIRONMENT_GET_VARIABLE, &var) && var.value) {
			((struct GBA*) core->board)->allowOpposingDirections = strcmp(var.value, "yes") == 0;
		}
	}

	keys = 0;
	keys |= (!!inputCallback(0, RETRO_DEVICE_JOYPAD, 0, RETRO_DEVICE_ID_JOYPAD_A)) << 0;
	keys |= (!!inputCallback(0, RETRO_DEVICE_JOYPAD, 0, RETRO_DEVICE_ID_JOYPAD_B)) << 1;
	keys |= (!!inputCallback(0, RETRO_DEVICE_JOYPAD, 0, RETRO_DEVICE_ID_JOYPAD_SELECT)) << 2;
	keys |= (!!inputCallback(0, RETRO_DEVICE_JOYPAD, 0, RETRO_DEVICE_ID_JOYPAD_START)) << 3;
	keys |= (!!inputCallback(0, RETRO_DEVICE_JOYPAD, 0, RETRO_DEVICE_ID_JOYPAD_RIGHT)) << 4;
	keys |= (!!inputCallback(0, RETRO_DEVICE_JOYPAD, 0, RETRO_DEVICE_ID_JOYPAD_LEFT)) << 5;
	keys |= (!!inputCallback(0, RETRO_DEVICE_JOYPAD, 0, RETRO_DEVICE_ID_JOYPAD_UP)) << 6;
	keys |= (!!inputCallback(0, RETRO_DEVICE_JOYPAD, 0, RETRO_DEVICE_ID_JOYPAD_DOWN)) << 7;
	keys |= (!!inputCallback(0, RETRO_DEVICE_JOYPAD, 0, RETRO_DEVICE_ID_JOYPAD_R)) << 8;
	keys |= (!!inputCallback(0, RETRO_DEVICE_JOYPAD, 0, RETRO_DEVICE_ID_JOYPAD_L)) << 9;
	core->setKeys(core, keys);

	static bool wasAdjustingLux = false;
	if (wasAdjustingLux) {
		wasAdjustingLux = inputCallback(0, RETRO_DEVICE_JOYPAD, 0, RETRO_DEVICE_ID_JOYPAD_R3) ||
		                  inputCallback(0, RETRO_DEVICE_JOYPAD, 0, RETRO_DEVICE_ID_JOYPAD_L3);
	} else {
		if (inputCallback(0, RETRO_DEVICE_JOYPAD, 0, RETRO_DEVICE_ID_JOYPAD_R3)) {
			++luxLevel;
			if (luxLevel > 10) {
				luxLevel = 10;
			}
			wasAdjustingLux = true;
		} else if (inputCallback(0, RETRO_DEVICE_JOYPAD, 0, RETRO_DEVICE_ID_JOYPAD_L3)) {
			--luxLevel;
			if (luxLevel < 0) {
				luxLevel = 0;
			}
			wasAdjustingLux = true;
		}
	}

<<<<<<< HEAD
	GBAContextFrame(&context, keys);
	videoCallback(renderer.outputBuffer, VIDEO_HORIZONTAL_PIXELS, VIDEO_VERTICAL_PIXELS, BYTES_PER_PIXEL * renderer.outputBufferStride);

	struct GBAAudio* audio = &context.gba->audio;

	int16_t samples[SAMPLES * 2];
#if RESAMPLE_LIBRARY == RESAMPLE_BLIP_BUF
	int produced = blip_read_samples(audio->left, samples, SAMPLES, true);
	blip_read_samples(audio->right, samples + 1, SAMPLES, true);
#else
	int produced = CircleBufferSize(&audio->left) / 2;
	int16_t samplesR[SAMPLES];
	GBAAudioCopy(audio, &samples[SAMPLES], samplesR, produced);
	size_t i;
	for (i = 0; i < produced; ++i) {
		samples[i * 2] = samples[SAMPLES + i];
		samples[i * 2 + 1] = samplesR[i];
	}
#endif

	audioCallback(samples, produced);
=======
	core->runFrame(core);
	videoCallback(outputBuffer, VIDEO_HORIZONTAL_PIXELS, VIDEO_VERTICAL_PIXELS, BYTES_PER_PIXEL * 256);
>>>>>>> bae1ea0a
}

void retro_reset(void) {
	core->reset(core);

	if (rumbleCallback) {
		CircleBufferClear(&rumbleHistory);
	}
}

bool retro_load_game(const struct retro_game_info* game) {
	struct VFile* rom;
	if (game->data) {
		data = anonymousMemoryMap(game->size);
		dataSize = game->size;
		memcpy(data, game->data, game->size);
		rom = VFileFromMemory(data, game->size);
	} else {
		data = 0;
		rom = VFileOpen(game->path, O_RDONLY);
	}
	if (!rom) {
		return false;
	}
	if (!GBAIsROM(rom)) {
		rom->close(rom);
		mappedMemoryFree(data, game->size);
		return false;
	}

	savedata = anonymousMemoryMap(SIZE_CART_FLASH1M);
	struct VFile* save = VFileFromMemory(savedata, SIZE_CART_FLASH1M);

	_reloadSettings();
	core->loadROM(core, rom);
	core->loadSave(core, save);
	core->reset(core);
	return true;
}

void retro_unload_game(void) {
	mappedMemoryFree(data, dataSize);
	data = 0;
	mappedMemoryFree(savedata, SIZE_CART_FLASH1M);
	savedata = 0;
	CircleBufferDeinit(&rumbleHistory);
}

size_t retro_serialize_size(void) {
	return sizeof(struct GBASerializedState);
}

bool retro_serialize(void* data, size_t size) {
	if (size != retro_serialize_size()) {
		return false;
	}
	GBASerialize(core->board, data);
	return true;
}

bool retro_unserialize(const void* data, size_t size) {
	if (size != retro_serialize_size()) {
		return false;
	}
	GBADeserialize(core->board, data);
	return true;
}

void retro_cheat_reset(void) {
	GBACheatSetDeinit(&cheatSet);
	GBACheatSetInit(&cheatSet, "libretro");
}

void retro_cheat_set(unsigned index, bool enabled, const char* code) {
	UNUSED(index);
	UNUSED(enabled);
	// Convert the super wonky unportable libretro format to something normal
	char realCode[] = "XXXXXXXX XXXXXXXX";
	size_t len = strlen(code) + 1; // Include null terminator
	size_t i, pos;
	for (i = 0, pos = 0; i < len; ++i) {
		if (isspace((int) code[i]) || code[i] == '+') {
			realCode[pos] = ' ';
		} else {
			realCode[pos] = code[i];
		}
		if ((pos == 13 && (realCode[pos] == ' ' || !realCode[pos])) || pos == 17) {
			realCode[pos] = '\0';
			GBACheatAddLine(&cheatSet, realCode);
			pos = 0;
			continue;
		}
		++pos;
	}
}

unsigned retro_get_region(void) {
	return RETRO_REGION_NTSC; // TODO: This isn't strictly true
}

void retro_set_controller_port_device(unsigned port, unsigned device) {
	UNUSED(port);
	UNUSED(device);
}

bool retro_load_game_special(unsigned game_type, const struct retro_game_info* info, size_t num_info) {
	UNUSED(game_type);
	UNUSED(info);
	UNUSED(num_info);
	return false;
}

void* retro_get_memory_data(unsigned id) {
	if (id == RETRO_MEMORY_SAVE_RAM) {
		return savedata;
	}
	if (id == RETRO_MEMORY_SYSTEM_RAM) {
		return context.gba->memory.wram;
	}
	if (id == RETRO_MEMORY_VIDEO_RAM) {
		return context.gba->video.renderer->vram;
	}
	return 0;
}

size_t retro_get_memory_size(unsigned id) {
	if (id == RETRO_MEMORY_SAVE_RAM) {
		switch (context.gba->memory.savedata.type) {
		case SAVEDATA_AUTODETECT:
		case SAVEDATA_FLASH1M:
			return SIZE_CART_FLASH1M;
		case SAVEDATA_FLASH512:
			return SIZE_CART_FLASH512;
		case SAVEDATA_EEPROM:
			return SIZE_CART_EEPROM;
		case SAVEDATA_SRAM:
			return SIZE_CART_SRAM;
		case SAVEDATA_FORCE_NONE:
			return 0;
		}
	}
	if (id == RETRO_MEMORY_SYSTEM_RAM) {
		return SIZE_WORKING_RAM;
	}
<<<<<<< HEAD
	if (id == RETRO_MEMORY_VIDEO_RAM) {
		return SIZE_VRAM;
=======
	switch (((struct GBA*) core->board)->memory.savedata.type) {
	case SAVEDATA_AUTODETECT:
	case SAVEDATA_FLASH1M:
		return SIZE_CART_FLASH1M;
	case SAVEDATA_FLASH512:
		return SIZE_CART_FLASH512;
	case SAVEDATA_EEPROM:
		return SIZE_CART_EEPROM;
	case SAVEDATA_SRAM:
		return SIZE_CART_SRAM;
	case SAVEDATA_FORCE_NONE:
		return 0;
>>>>>>> bae1ea0a
	}
	return 0;
}

void GBARetroLog(struct mLogger* logger, int category, enum mLogLevel level, const char* format, va_list args) {
	UNUSED(logger);
	if (!logCallback) {
		return;
	}

	char message[128];
	vsnprintf(message, sizeof(message), format, args);

	enum retro_log_level retroLevel = RETRO_LOG_INFO;
	switch (level) {
	case mLOG_ERROR:
	case mLOG_FATAL:
		retroLevel = RETRO_LOG_ERROR;
		break;
	case mLOG_WARN:
		retroLevel = RETRO_LOG_WARN;
		break;
	case mLOG_INFO:
	case mLOG_GAME_ERROR:
		retroLevel = RETRO_LOG_INFO;
		break;
	case mLOG_DEBUG:
	case mLOG_STUB:
		retroLevel = RETRO_LOG_DEBUG;
		break;
	}
	logCallback(retroLevel, "%s: %s\n", mLogCategoryName(category), message);
}

<<<<<<< HEAD
static void _setRumble(struct GBARumble* rumble, int enable) {
=======
static void _postAudioBuffer(struct mAVStream* stream, blip_t* left, blip_t* right) {
	UNUSED(stream);
	int16_t samples[SAMPLES * 2];
	blip_read_samples(left, samples, SAMPLES, true);
	blip_read_samples(right, samples + 1, SAMPLES, true);
	audioCallback(samples, SAMPLES);
}

static void _setRumble(struct mRumble* rumble, int enable) {
>>>>>>> bae1ea0a
	UNUSED(rumble);
	if (!rumbleCallback) {
		return;
	}
	rumbleLevel += enable;
	if (CircleBufferSize(&rumbleHistory) == RUMBLE_PWM) {
		int8_t oldLevel;
		CircleBufferRead8(&rumbleHistory, &oldLevel);
		rumbleLevel -= oldLevel;
	}
	CircleBufferWrite8(&rumbleHistory, enable);
	rumbleCallback(0, RETRO_RUMBLE_STRONG, rumbleLevel * 0xFFFF / RUMBLE_PWM);
	rumbleCallback(0, RETRO_RUMBLE_WEAK, rumbleLevel * 0xFFFF / RUMBLE_PWM);
}

static void _updateLux(struct GBALuminanceSource* lux) {
	UNUSED(lux);
	struct retro_variable var = {
		.key = "mgba_solar_sensor_level",
		.value = 0
	};

	bool updated = false;
	if (!environCallback(RETRO_ENVIRONMENT_GET_VARIABLE_UPDATE, &updated) || !updated) {
		return;
	}
	if (!environCallback(RETRO_ENVIRONMENT_GET_VARIABLE, &var) || !var.value) {
		return;
	}

	char* end;
	int newLuxLevel = strtol(var.value, &end, 10);
	if (!*end) {
		if (newLuxLevel > 10) {
			luxLevel = 10;
		} else if (newLuxLevel < 0) {
			luxLevel = 0;
		} else {
			luxLevel = newLuxLevel;
		}
	}
}

static uint8_t _readLux(struct GBALuminanceSource* lux) {
	UNUSED(lux);
	int value = 0x16;
	if (luxLevel > 0) {
		value += GBA_LUX_LEVELS[luxLevel - 1];
	}
	return 0xFF - value;
}<|MERGE_RESOLUTION|>--- conflicted
+++ resolved
@@ -38,12 +38,8 @@
 
 static void GBARetroLog(struct mLogger* logger, int category, enum mLogLevel level, const char* format, va_list args);
 
-<<<<<<< HEAD
-static void _setRumble(struct GBARumble* rumble, int enable);
-=======
 static void _postAudioBuffer(struct mAVStream*, blip_t* left, blip_t* right);
 static void _setRumble(struct mRumble* rumble, int enable);
->>>>>>> bae1ea0a
 static uint8_t _readLux(struct GBALuminanceSource* lux);
 static void _updateLux(struct GBALuminanceSource* lux);
 
@@ -215,7 +211,7 @@
 	mLogSetDefaultLogger(&logger);
 
 	stream.postAudioFrame = 0;
-	stream.postAudioBuffer = 0;
+	stream.postAudioBuffer = _postAudioBuffer;
 	stream.postVideoFrame = 0;
 
 	core = GBACoreCreate();
@@ -238,19 +234,12 @@
 		}
 	}
 
-<<<<<<< HEAD
-	GBAVideoSoftwareRendererCreate(&renderer);
 #ifdef _3DS
-   renderer.outputBuffer = linearMemAlign(256 * VIDEO_VERTICAL_PIXELS * BYTES_PER_PIXEL, 0x80);
+	outputBuffer = linearMemAlign(256 * VIDEO_VERTICAL_PIXELS * BYTES_PER_PIXEL, 0x80);
 #else
-	renderer.outputBuffer = malloc(256 * VIDEO_VERTICAL_PIXELS * BYTES_PER_PIXEL);
-#endif
-	renderer.outputBufferStride = 256;
-	context.renderer = &renderer.d;
-=======
 	outputBuffer = malloc(256 * VIDEO_VERTICAL_PIXELS * BYTES_PER_PIXEL);
+#endif
 	core->setVideoBuffer(core, outputBuffer, 256);
->>>>>>> bae1ea0a
 
 	core->setAudioBufferSize(core, SAMPLES);
 
@@ -268,15 +257,11 @@
 	GBACheatRemoveSet(&cheats, &cheatSet);
 	GBACheatDeviceDestroy(&cheats);
 	GBACheatSetDeinit(&cheatSet);
-<<<<<<< HEAD
 #ifdef _3DS
-   linearFree(renderer.outputBuffer);
+	linearFree(outputBuffer);
 #else
-	free(renderer.outputBuffer);
-#endif
-=======
 	free(outputBuffer);
->>>>>>> bae1ea0a
+#endif
 }
 
 void retro_run(void) {
@@ -328,32 +313,16 @@
 		}
 	}
 
-<<<<<<< HEAD
-	GBAContextFrame(&context, keys);
-	videoCallback(renderer.outputBuffer, VIDEO_HORIZONTAL_PIXELS, VIDEO_VERTICAL_PIXELS, BYTES_PER_PIXEL * renderer.outputBufferStride);
-
+	core->runFrame(core);
+	videoCallback(outputBuffer, VIDEO_HORIZONTAL_PIXELS, VIDEO_VERTICAL_PIXELS, BYTES_PER_PIXEL * 256);
+/*
 	struct GBAAudio* audio = &context.gba->audio;
 
 	int16_t samples[SAMPLES * 2];
-#if RESAMPLE_LIBRARY == RESAMPLE_BLIP_BUF
 	int produced = blip_read_samples(audio->left, samples, SAMPLES, true);
 	blip_read_samples(audio->right, samples + 1, SAMPLES, true);
-#else
-	int produced = CircleBufferSize(&audio->left) / 2;
-	int16_t samplesR[SAMPLES];
-	GBAAudioCopy(audio, &samples[SAMPLES], samplesR, produced);
-	size_t i;
-	for (i = 0; i < produced; ++i) {
-		samples[i * 2] = samples[SAMPLES + i];
-		samples[i * 2 + 1] = samplesR[i];
-	}
-#endif
-
 	audioCallback(samples, produced);
-=======
-	core->runFrame(core);
-	videoCallback(outputBuffer, VIDEO_HORIZONTAL_PIXELS, VIDEO_VERTICAL_PIXELS, BYTES_PER_PIXEL * 256);
->>>>>>> bae1ea0a
+*/
 }
 
 void retro_reset(void) {
@@ -470,18 +439,20 @@
 	if (id == RETRO_MEMORY_SAVE_RAM) {
 		return savedata;
 	}
+/*
 	if (id == RETRO_MEMORY_SYSTEM_RAM) {
 		return context.gba->memory.wram;
 	}
 	if (id == RETRO_MEMORY_VIDEO_RAM) {
 		return context.gba->video.renderer->vram;
 	}
+*/
 	return 0;
 }
 
 size_t retro_get_memory_size(unsigned id) {
 	if (id == RETRO_MEMORY_SAVE_RAM) {
-		switch (context.gba->memory.savedata.type) {
+		switch (((struct GBA*) core->board)->memory.savedata.type) {
 		case SAVEDATA_AUTODETECT:
 		case SAVEDATA_FLASH1M:
 			return SIZE_CART_FLASH1M;
@@ -498,23 +469,8 @@
 	if (id == RETRO_MEMORY_SYSTEM_RAM) {
 		return SIZE_WORKING_RAM;
 	}
-<<<<<<< HEAD
 	if (id == RETRO_MEMORY_VIDEO_RAM) {
 		return SIZE_VRAM;
-=======
-	switch (((struct GBA*) core->board)->memory.savedata.type) {
-	case SAVEDATA_AUTODETECT:
-	case SAVEDATA_FLASH1M:
-		return SIZE_CART_FLASH1M;
-	case SAVEDATA_FLASH512:
-		return SIZE_CART_FLASH512;
-	case SAVEDATA_EEPROM:
-		return SIZE_CART_EEPROM;
-	case SAVEDATA_SRAM:
-		return SIZE_CART_SRAM;
-	case SAVEDATA_FORCE_NONE:
-		return 0;
->>>>>>> bae1ea0a
 	}
 	return 0;
 }
@@ -549,9 +505,6 @@
 	logCallback(retroLevel, "%s: %s\n", mLogCategoryName(category), message);
 }
 
-<<<<<<< HEAD
-static void _setRumble(struct GBARumble* rumble, int enable) {
-=======
 static void _postAudioBuffer(struct mAVStream* stream, blip_t* left, blip_t* right) {
 	UNUSED(stream);
 	int16_t samples[SAMPLES * 2];
@@ -561,7 +514,6 @@
 }
 
 static void _setRumble(struct mRumble* rumble, int enable) {
->>>>>>> bae1ea0a
 	UNUSED(rumble);
 	if (!rumbleCallback) {
 		return;
