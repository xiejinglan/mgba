/* Copyright (c) 2013-2015 Jeffrey Pfau
 *
 * This Source Code Form is subject to the terms of the Mozilla Public
 * License, v. 2.0. If a copy of the MPL was not distributed with this
 * file, You can obtain one at http://mozilla.org/MPL/2.0/. */
#include "psp2-context.h"

#include <mgba/core/blip_buf.h>
#include <mgba/core/core.h>

#ifdef M_CORE_GBA
#include <mgba/internal/gba/gba.h>
#endif
#ifdef M_CORE_GB
#include <mgba/internal/gb/gb.h>
#endif

#include "feature/gui/gui-runner.h"
#include <mgba/internal/gba/input.h>

#include <mgba-util/memory.h>
#include <mgba-util/circle-buffer.h>
#include <mgba-util/math.h>
#include <mgba-util/threading.h>
#include <mgba-util/vfs.h>
#include <mgba-util/platform/psp2/sce-vfs.h>

#include <psp2/appmgr.h>
#include <psp2/audioout.h>
#include <psp2/camera.h>
#include <psp2/ctrl.h>
#include <psp2/display.h>
#include <psp2/gxm.h>
#include <psp2/kernel/sysmem.h>
#include <psp2/motion.h>

#include <vita2d.h>

#define RUMBLE_PWM 8
#define CDRAM_ALIGN 0x40000

mLOG_DECLARE_CATEGORY(GUI_PSP2);
mLOG_DEFINE_CATEGORY(GUI_PSP2, "Vita", "gui.psp2");

static enum ScreenMode {
	SM_BACKDROP,
	SM_PLAIN,
	SM_FULL,
	SM_ASPECT,
	SM_MAX
} screenMode;

static int currentTex;
static vita2d_texture* tex[2];
static vita2d_texture* screenshot;
static Thread audioThread;
static bool interframeBlending = false;
static bool sgbCrop = false;

static struct mSceRotationSource {
	struct mRotationSource d;
	struct SceMotionSensorState state;
} rotation;

static struct mSceRumble {
	struct mRumble d;
	struct CircleBuffer history;
	int current;
} rumble;

static struct mSceImageSource {
	struct mImageSource d;
	SceUID memblock;
	void* buffer;
	unsigned cam;
	size_t bufferOffset;
} camera;

static struct mAVStream stream;

bool frameLimiter = true;

extern const uint8_t _binary_backdrop_png_start[];
static vita2d_texture* backdrop = 0;

#define PSP2_SAMPLES 512
#define PSP2_AUDIO_BUFFER_SIZE (PSP2_SAMPLES * 16)

static struct mPSP2AudioContext {
	struct GBAStereoSample buffer[PSP2_AUDIO_BUFFER_SIZE];
	size_t writeOffset;
	size_t readOffset;
	size_t samples;
	Mutex mutex;
	Condition cond;
	bool running;
} audioContext;

void mPSP2MapKey(struct mInputMap* map, int pspKey, int key) {
	mInputBindKey(map, PSP2_INPUT, __builtin_ctz(pspKey), key);
}

static THREAD_ENTRY _audioThread(void* context) {
	struct mPSP2AudioContext* audio = (struct mPSP2AudioContext*) context;
	uint32_t zeroBuffer[PSP2_SAMPLES] = {0};
	void* buffer = zeroBuffer;
	int audioPort = sceAudioOutOpenPort(SCE_AUDIO_OUT_PORT_TYPE_MAIN, PSP2_SAMPLES, 48000, SCE_AUDIO_OUT_MODE_STEREO);
	while (audio->running) {
		MutexLock(&audio->mutex);
		if (buffer != zeroBuffer) {
			// Can only happen in successive iterations
			audio->samples -= PSP2_SAMPLES;
			ConditionWake(&audio->cond);
		}
		if (audio->samples >= PSP2_SAMPLES) {
			buffer = &audio->buffer[audio->readOffset];
			audio->readOffset += PSP2_SAMPLES;
			if (audio->readOffset >= PSP2_AUDIO_BUFFER_SIZE) {
				audio->readOffset = 0;
			}
			// Don't mark samples as read until the next loop iteration to prevent
			// writing to the buffer while being read (see above)
		} else {
			buffer = zeroBuffer;
		}
		MutexUnlock(&audio->mutex);

		sceAudioOutOutput(audioPort, buffer);
	}
	sceAudioOutReleasePort(audioPort);
	return 0;
}

static void _sampleRotation(struct mRotationSource* source) {
	struct mSceRotationSource* rotation = (struct mSceRotationSource*) source;
	sceMotionGetSensorState(&rotation->state, 1);
}

static int32_t _readTiltX(struct mRotationSource* source) {
	struct mSceRotationSource* rotation = (struct mSceRotationSource*) source;
	return rotation->state.accelerometer.x * 0x30000000;
}

static int32_t _readTiltY(struct mRotationSource* source) {
	struct mSceRotationSource* rotation = (struct mSceRotationSource*) source;
	return rotation->state.accelerometer.y * -0x30000000;
}

static int32_t _readGyroZ(struct mRotationSource* source) {
	struct mSceRotationSource* rotation = (struct mSceRotationSource*) source;
	return rotation->state.gyro.z * -0x10000000;
}

static void _setRumble(struct mRumble* source, int enable) {
	struct mSceRumble* rumble = (struct mSceRumble*) source;
	rumble->current += enable;
	if (CircleBufferSize(&rumble->history) == RUMBLE_PWM) {
		int8_t oldLevel;
		CircleBufferRead8(&rumble->history, &oldLevel);
		rumble->current -= oldLevel;
	}
	CircleBufferWrite8(&rumble->history, enable);
	int small = (rumble->current << 21) / 65793;
	int big = ((rumble->current * rumble->current) << 18) / 65793;
	struct SceCtrlActuator state = {
		small,
		big
	};
	sceCtrlSetActuator(1, &state);
}

static void _resetCamera(struct mSceImageSource* imageSource) {
	if (!imageSource->cam) {
		return;
	}

	sceCameraOpen(imageSource->cam - 1, &(SceCameraInfo) {
		.size = sizeof(SceCameraInfo),
		.format = 5, // SCE_CAMERA_FORMAT_ABGR
		.resolution = SCE_CAMERA_RESOLUTION_176_144,
		.framerate = SCE_CAMERA_FRAMERATE_30_FPS,
		.sizeIBase = 176 * 144 * 4,
		.pitch = 0,
		.pIBase = imageSource->buffer,
	});
	sceCameraStart(imageSource->cam - 1);
}

static void _startRequestImage(struct mImageSource* source, unsigned w, unsigned h, int colorFormats) {
	UNUSED(colorFormats);
	struct mSceImageSource* imageSource = (struct mSceImageSource*) source;

	if (!imageSource->buffer) {
		imageSource->memblock = sceKernelAllocMemBlock("camera", SCE_KERNEL_MEMBLOCK_TYPE_USER_CDRAM_RW, CDRAM_ALIGN, NULL);
		sceKernelGetMemBlockBase(imageSource->memblock, &imageSource->buffer);
	}

	if (!imageSource->cam) {
		return;
	}

	_resetCamera(imageSource);
	imageSource->bufferOffset = (176 - w) / 2 + (144 - h) * 176 / 2;

	SceCameraRead read = {
		sizeof(SceCameraRead),
		1
	};
	sceCameraRead(imageSource->cam - 1, &read);
}

static void _stopRequestImage(struct mImageSource* source) {
	struct mSceImageSource* imageSource = (struct mSceImageSource*) source;
	if (imageSource->cam) {
		sceCameraStop(imageSource->cam - 1);
		sceCameraClose(imageSource->cam - 1);
	}
	sceKernelFreeMemBlock(imageSource->memblock);
	imageSource->buffer = NULL;
}


static void _requestImage(struct mImageSource* source, const void** buffer, size_t* stride, enum mColorFormat* colorFormat) {
	struct mSceImageSource* imageSource = (struct mSceImageSource*) source;

	if (!imageSource->cam) {
		memset(imageSource->buffer, 0, 176 * 144 * 4);
		*buffer = (uint32_t*) imageSource->buffer;
		*stride = 176;
		*colorFormat = mCOLOR_XBGR8;
		return;
	}

	*buffer = (uint32_t*) imageSource->buffer + imageSource->bufferOffset;
	*stride = 176;
	*colorFormat = mCOLOR_XBGR8;

	SceCameraRead read = {
		sizeof(SceCameraRead),
		1
	};
	sceCameraRead(imageSource->cam - 1, &read);
}

static void _postAudioBuffer(struct mAVStream* stream, blip_t* left, blip_t* right) {
	UNUSED(stream);
	MutexLock(&audioContext.mutex);
	while (audioContext.samples + PSP2_SAMPLES >= PSP2_AUDIO_BUFFER_SIZE) {
		if (!frameLimiter) {
			blip_clear(left);
			blip_clear(right);
			MutexUnlock(&audioContext.mutex);
			return;
		}
		ConditionWait(&audioContext.cond, &audioContext.mutex);
	}
	struct GBAStereoSample* samples = &audioContext.buffer[audioContext.writeOffset];
	blip_read_samples(left, &samples[0].left, PSP2_SAMPLES, true);
	blip_read_samples(right, &samples[0].right, PSP2_SAMPLES, true);
	audioContext.samples += PSP2_SAMPLES;
	audioContext.writeOffset += PSP2_SAMPLES;
	if (audioContext.writeOffset >= PSP2_AUDIO_BUFFER_SIZE) {
		audioContext.writeOffset = 0;
	}
	MutexUnlock(&audioContext.mutex);
}

uint16_t mPSP2PollInput(struct mGUIRunner* runner) {
	SceCtrlData pad;
	sceCtrlPeekBufferPositiveExt2(0, &pad, 1);

	int activeKeys = mInputMapKeyBits(&runner->core->inputMap, PSP2_INPUT, pad.buttons, 0);
	int angles = mInputMapAxis(&runner->core->inputMap, PSP2_INPUT, 0, pad.ly);
	if (angles != GBA_KEY_NONE) {
		activeKeys |= 1 << angles;
	}
	angles = mInputMapAxis(&runner->core->inputMap, PSP2_INPUT, 1, pad.lx);
	if (angles != GBA_KEY_NONE) {
		activeKeys |= 1 << angles;
	}
	angles = mInputMapAxis(&runner->core->inputMap, PSP2_INPUT, 2, pad.ry);
	if (angles != GBA_KEY_NONE) {
		activeKeys |= 1 << angles;
	}
	angles = mInputMapAxis(&runner->core->inputMap, PSP2_INPUT, 3, pad.rx);
	if (angles != GBA_KEY_NONE) {
		activeKeys |= 1 << angles;
	}
	return activeKeys;
}

void mPSP2SetFrameLimiter(struct mGUIRunner* runner, bool limit) {
	UNUSED(runner);
	if (!frameLimiter && limit) {
		MutexLock(&audioContext.mutex);
		while (audioContext.samples) {
			ConditionWait(&audioContext.cond, &audioContext.mutex);
		}
		MutexUnlock(&audioContext.mutex);
	}
	frameLimiter = limit;
}

void mPSP2Setup(struct mGUIRunner* runner) {
	mCoreConfigSetDefaultIntValue(&runner->config, "threadedVideo", 1);
	mCoreLoadForeignConfig(runner->core, &runner->config);

	mPSP2MapKey(&runner->core->inputMap, SCE_CTRL_CROSS, GBA_KEY_A);
	mPSP2MapKey(&runner->core->inputMap, SCE_CTRL_CIRCLE, GBA_KEY_B);
	mPSP2MapKey(&runner->core->inputMap, SCE_CTRL_START, GBA_KEY_START);
	mPSP2MapKey(&runner->core->inputMap, SCE_CTRL_SELECT, GBA_KEY_SELECT);
	mPSP2MapKey(&runner->core->inputMap, SCE_CTRL_UP, GBA_KEY_UP);
	mPSP2MapKey(&runner->core->inputMap, SCE_CTRL_DOWN, GBA_KEY_DOWN);
	mPSP2MapKey(&runner->core->inputMap, SCE_CTRL_LEFT, GBA_KEY_LEFT);
	mPSP2MapKey(&runner->core->inputMap, SCE_CTRL_RIGHT, GBA_KEY_RIGHT);
	mPSP2MapKey(&runner->core->inputMap, SCE_CTRL_L1, GBA_KEY_L);
	mPSP2MapKey(&runner->core->inputMap, SCE_CTRL_R1, GBA_KEY_R);

	struct mInputAxis desc = { GBA_KEY_DOWN, GBA_KEY_UP, 192, 64 };
	mInputBindAxis(&runner->core->inputMap, PSP2_INPUT, 0, &desc);
	desc = (struct mInputAxis) { GBA_KEY_RIGHT, GBA_KEY_LEFT, 192, 64 };
	mInputBindAxis(&runner->core->inputMap, PSP2_INPUT, 1, &desc);

	unsigned width, height;
	runner->core->desiredVideoDimensions(runner->core, &width, &height);
	tex[0] = vita2d_create_empty_texture_format(256, toPow2(height), SCE_GXM_TEXTURE_FORMAT_X8U8U8U8_1BGR);
	tex[1] = vita2d_create_empty_texture_format(256, toPow2(height), SCE_GXM_TEXTURE_FORMAT_X8U8U8U8_1BGR);
	currentTex = 0;
	screenshot = vita2d_create_empty_texture_format(256, toPow2(height), SCE_GXM_TEXTURE_FORMAT_X8U8U8U8_1BGR);

	memset(vita2d_texture_get_datap(tex[0]), 0xFF, 256 * toPow2(height) * 4);
	memset(vita2d_texture_get_datap(tex[1]), 0xFF, 256 * toPow2(height) * 4);

	runner->core->setVideoBuffer(runner->core, vita2d_texture_get_datap(tex[currentTex]), 256);
	runner->core->setAudioBufferSize(runner->core, PSP2_SAMPLES);

	rotation.d.sample = _sampleRotation;
	rotation.d.readTiltX = _readTiltX;
	rotation.d.readTiltY = _readTiltY;
	rotation.d.readGyroZ = _readGyroZ;
	runner->core->setPeripheral(runner->core, mPERIPH_ROTATION, &rotation.d);

	rumble.d.setRumble = _setRumble;
	CircleBufferInit(&rumble.history, RUMBLE_PWM);
	runner->core->setPeripheral(runner->core, mPERIPH_RUMBLE, &rumble.d);

	camera.d.startRequestImage = _startRequestImage;
	camera.d.stopRequestImage = _stopRequestImage;
	camera.d.requestImage = _requestImage;
	camera.buffer = NULL;
	camera.cam = 1;
	runner->core->setPeripheral(runner->core, mPERIPH_IMAGE_SOURCE, &camera.d);


	stream.videoDimensionsChanged = NULL;
	stream.postAudioFrame = NULL;
	stream.postAudioBuffer = _postAudioBuffer;
	stream.postVideoFrame = NULL;
	runner->core->setAVStream(runner->core, &stream);

	frameLimiter = true;
	backdrop = vita2d_load_PNG_buffer(_binary_backdrop_png_start);

	unsigned mode;
	if (mCoreConfigGetUIntValue(&runner->config, "screenMode", &mode) && mode < SM_MAX) {
		screenMode = mode;
	}
	if (mCoreConfigGetUIntValue(&runner->config, "camera", &mode)) {
		camera.cam = mode;
	}
	int fakeBool;
	if (mCoreConfigGetIntValue(&runner->config, "sgb.borderCrop", &fakeBool)) {
		sgbCrop = fakeBool;
	}
}

void mPSP2LoadROM(struct mGUIRunner* runner) {
	float rate = 60.0f / 1.001f;
	sceDisplayGetRefreshRate(&rate);
	double ratio = GBAAudioCalculateRatio(1, rate, 1);
	blip_set_rates(runner->core->getAudioChannel(runner->core, 0), runner->core->frequency(runner->core), 48000 * ratio);
	blip_set_rates(runner->core->getAudioChannel(runner->core, 1), runner->core->frequency(runner->core), 48000 * ratio);

	switch (runner->core->platform(runner->core)) {
#ifdef M_CORE_GBA
	case mPLATFORM_GBA:
		if (((struct GBA*) runner->core->board)->memory.hw.devices & (HW_TILT | HW_GYRO)) {
			sceMotionStartSampling();
		}
		break;
#endif
#ifdef M_CORE_GB
	case mPLATFORM_GB:
		if (((struct GB*) runner->core->board)->memory.mbcType == GB_MBC7) {
			sceMotionStartSampling();
		}
		break;
#endif
	default:
		break;
	}

	int fakeBool;
	if (mCoreConfigGetIntValue(&runner->config, "interframeBlending", &fakeBool)) {
		interframeBlending = fakeBool;
	}

	// Backcompat: Old versions of mGBA use an older binding system that has different mappings for L/R
	if (!sceKernelIsPSVitaTV()) {
		int key = mInputMapKey(&runner->core->inputMap, PSP2_INPUT, __builtin_ctz(SCE_CTRL_L2));
		if (key >= 0) {
			mPSP2MapKey(&runner->core->inputMap, SCE_CTRL_L1, key);
		}
		key = mInputMapKey(&runner->core->inputMap, PSP2_INPUT, __builtin_ctz(SCE_CTRL_R2));
		if (key >= 0) {
			mPSP2MapKey(&runner->core->inputMap, SCE_CTRL_R1, key);
		}
	}

	MutexInit(&audioContext.mutex);
	ConditionInit(&audioContext.cond);
	memset(audioContext.buffer, 0, sizeof(audioContext.buffer));
	audioContext.readOffset = 0;
	audioContext.writeOffset = 0;
	audioContext.running = true;
	ThreadCreate(&audioThread, _audioThread, &audioContext);
}


void mPSP2UnloadROM(struct mGUIRunner* runner) {
	switch (runner->core->platform(runner->core)) {
#ifdef M_CORE_GBA
	case mPLATFORM_GBA:
		if (((struct GBA*) runner->core->board)->memory.hw.devices & (HW_TILT | HW_GYRO)) {
			sceMotionStopSampling();
		}
		break;
#endif
#ifdef M_CORE_GB
	case mPLATFORM_GB:
		if (((struct GB*) runner->core->board)->memory.mbcType == GB_MBC7) {
			sceMotionStopSampling();
		}
		break;
#endif
	default:
		break;
	}
	audioContext.running = false;
	ThreadJoin(&audioThread);
}

void mPSP2Paused(struct mGUIRunner* runner) {
	UNUSED(runner);
	struct SceCtrlActuator state = {
		0,
		0
	};
	sceCtrlSetActuator(1, &state);
	frameLimiter = true;
}

void mPSP2Unpaused(struct mGUIRunner* runner) {
	unsigned mode;
	if (mCoreConfigGetUIntValue(&runner->config, "screenMode", &mode) && mode != screenMode) {
		screenMode = mode;
	}

	if (mCoreConfigGetUIntValue(&runner->config, "camera", &mode)) {
		if (mode != camera.cam) {
			if (camera.buffer) {
				sceCameraStop(camera.cam - 1);
				sceCameraClose(camera.cam - 1);
			}
			camera.cam = mode;
			if (camera.buffer) {
				_resetCamera(&camera);
			}
		}
	}

	int fakeBool;
	if (mCoreConfigGetIntValue(&runner->config, "interframeBlending", &fakeBool)) {
		interframeBlending = fakeBool;
	}

	if (mCoreConfigGetIntValue(&runner->config, "sgb.borderCrop", &fakeBool)) {
		sgbCrop = fakeBool;
	}
}

void mPSP2Teardown(struct mGUIRunner* runner) {
	UNUSED(runner);
	CircleBufferDeinit(&rumble.history);
	vita2d_free_texture(tex[0]);
	vita2d_free_texture(tex[1]);
	vita2d_free_texture(screenshot);
	frameLimiter = true;
}

void _drawTex(vita2d_texture* t, unsigned width, unsigned height, bool faded, bool interframe) {
	unsigned w = width;
	unsigned h = height;
	// Get greatest common divisor
	while (w != 0) {
		int temp = h % w;
		h = w;
		w = temp;
	}
	int gcd = h;
	int aspectw = width / gcd;
	int aspecth = height / gcd;
	float scalex;
	float scaley;

	unsigned tint = 0x1FFFFFFF;
	if (!faded) {
		if (interframe) {
			tint |= 0x60000000;
		} else {
			tint |= 0xE0000000;
		}
	} else if (!interframe) {
		tint |= 0x20000000;
	}

	switch (screenMode) {
	case SM_BACKDROP:
	default:
		vita2d_draw_texture_tint(backdrop, 0, 0, tint);
		// Fall through
	case SM_PLAIN:
		if (sgbCrop && width == 256 && height == 224) {
			w = 768;
			h = 672;
			scalex = 3;
			scaley = 3;
			break;
		}
		w = 960 / width;
		h = 544 / height;
		if (w * height > 544) {
			scalex = h;
			w = width * h;
			h = height * h;
		} else {
			scalex = w;
			w = width * w;
			h = height * w;
		}
		scaley = scalex;
		break;
	case SM_ASPECT:
		if (sgbCrop && width == 256 && height == 224) {
			w = 967;
			h = 846;
			scalex = 34.0f / 9.0f;
			scaley = scalex;
			break;
		}
		w = 960 / aspectw;
		h = 544 / aspecth;
		if (w * aspecth > 544) {
			w = aspectw * h;
			h = aspecth * h;
		} else {
			w = aspectw * w;
			h = aspecth * w;
		}
		scalex = w / (float) width;
		scaley = scalex;
		break;
	case SM_FULL:
		w = 960;
		h = 544;
		scalex = 960.0f / width;
		scaley = 544.0f / height;
		break;
	}
	vita2d_draw_texture_tint_part_scale(t,
	                                    (960.0f - w) / 2.0f, (544.0f - h) / 2.0f,
	                                    0, 0, width, height,
	                                    scalex, scaley,
	                                    tint);
}

void mPSP2Swap(struct mGUIRunner* runner) {
	bool frameAvailable = true;
	switch (runner->core->platform(runner->core)) {
#ifdef M_CORE_GBA
<<<<<<< HEAD
	case PLATFORM_GBA:
=======
	case mPLATFORM_GBA:
>>>>>>> d5138bf8
		frameAvailable = ((struct GBA*) runner->core->board)->video.frameskipCounter <= 0;
		break;
#endif
#ifdef M_CORE_GB
<<<<<<< HEAD
	case PLATFORM_GB:
=======
	case mPLATFORM_GB:
>>>>>>> d5138bf8
		frameAvailable = ((struct GB*) runner->core->board)->video.frameskipCounter <= 0;
		break;
#endif
	default:
		break;
	}
	if (frameAvailable) {
		currentTex = !currentTex;
		runner->core->setVideoBuffer(runner->core, vita2d_texture_get_datap(tex[currentTex]), 256);
	}
}

void mPSP2Draw(struct mGUIRunner* runner, bool faded) {
	unsigned width, height;
	runner->core->desiredVideoDimensions(runner->core, &width, &height);
	if (interframeBlending) {
		_drawTex(tex[!currentTex], width, height, faded, false);
	}
	_drawTex(tex[currentTex], width, height, faded, interframeBlending);
}

void mPSP2DrawScreenshot(struct mGUIRunner* runner, const uint32_t* pixels, unsigned width, unsigned height, bool faded) {
	UNUSED(runner);
	uint32_t* texpixels = vita2d_texture_get_datap(screenshot);
	unsigned y;
	for (y = 0; y < height; ++y) {
		memcpy(&texpixels[256 * y], &pixels[width * y], width * 4);
	}
	_drawTex(screenshot, width, height, faded, false);
}

void mPSP2IncrementScreenMode(struct mGUIRunner* runner) {
	screenMode = (screenMode + 1) % SM_MAX;
	mCoreConfigSetUIntValue(&runner->config, "screenMode", screenMode);
}

bool mPSP2SystemPoll(struct mGUIRunner* runner) {
	SceAppMgrSystemEvent event;
	if (sceAppMgrReceiveSystemEvent(&event) < 0) {
		return true;
	}
	if (event.systemEvent == SCE_APPMGR_SYSTEMEVENT_ON_RESUME) {
		mLOG(GUI_PSP2, INFO, "Suspend detected, reloading save");
		mCoreAutoloadSave(runner->core);
	}
	return true;
}

__attribute__((noreturn, weak)) void __assert_func(const char* file, int line, const char* func, const char* expr) {
	printf("ASSERT FAILED: %s in %s at %s:%i\n", expr, func, file, line);
	exit(1);
}<|MERGE_RESOLUTION|>--- conflicted
+++ resolved
@@ -588,20 +588,12 @@
 	bool frameAvailable = true;
 	switch (runner->core->platform(runner->core)) {
 #ifdef M_CORE_GBA
-<<<<<<< HEAD
-	case PLATFORM_GBA:
-=======
 	case mPLATFORM_GBA:
->>>>>>> d5138bf8
 		frameAvailable = ((struct GBA*) runner->core->board)->video.frameskipCounter <= 0;
 		break;
 #endif
 #ifdef M_CORE_GB
-<<<<<<< HEAD
-	case PLATFORM_GB:
-=======
 	case mPLATFORM_GB:
->>>>>>> d5138bf8
 		frameAvailable = ((struct GB*) runner->core->board)->video.frameskipCounter <= 0;
 		break;
 #endif
